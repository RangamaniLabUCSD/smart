{
 "cells": [
  {
   "attachments": {},
   "cell_type": "markdown",
   "id": "f65f18d7",
   "metadata": {},
   "source": [
    "# Example 2: Simple 2D cell signaling model\n",
    "\n",
    "We model a reaction between the cell interior and cell membrane in a 2D geometry:\n",
    "- Cyto - 2D cell \"volume\"\n",
    "- PM - 1D cell boundary (represents plasma membrane)\n",
    "\n",
    "Model from [Rangamani et al, 2013, Cell](https://www.ncbi.nlm.nih.gov/pmc/articles/PMC3874130/). A cytosolic species, \"A\", reacts with a species on the PM, \"B\", to form a new species on the PM, \"X\".\n"
   ]
  },
  {
   "cell_type": "code",
   "execution_count": null,
   "id": "b224bea7",
   "metadata": {},
   "outputs": [],
   "source": [
    "from matplotlib import pyplot as plt\n",
    "import matplotlib.image as mpimg\n",
    "%matplotlib inline\n",
    "img_A = mpimg.imread('axb-diagram.png')\n",
    "plt.imshow(img_A)\n",
    "plt.axis('off')"
   ]
  },
  {
   "attachments": {},
   "cell_type": "markdown",
   "id": "a59f3428",
   "metadata": {},
   "source": [
    "Imports and logger initialization:"
   ]
  },
  {
   "cell_type": "code",
   "execution_count": null,
   "id": "cc398816",
   "metadata": {},
   "outputs": [],
   "source": [
    "import dolfin as d\n",
    "import sympy as sym\n",
    "import numpy as np\n",
    "import pathlib\n",
    "import logging\n",
    "import gmsh # must be imported before pyvista is dolfin is imported first\n",
    "\n",
    "from smart import config, common, mesh, model, mesh_tools, visualization\n",
    "from smart.units import unit\n",
    "from smart.model_assembly import (\n",
    "    Compartment,\n",
    "    Parameter,\n",
    "    Reaction,\n",
    "    Species,\n",
    "    SpeciesContainer,\n",
    "    ParameterContainer,\n",
    "    CompartmentContainer,\n",
    "    ReactionContainer,\n",
    ")\n",
    "from matplotlib import pyplot as plt\n",
    "from mpl_toolkits.mplot3d import Axes3D\n",
    "\n",
    "logger = logging.getLogger(\"smart\")\n",
    "logger.setLevel(logging.INFO)"
   ]
  },
  {
   "attachments": {},
   "cell_type": "markdown",
   "id": "95b9d865",
   "metadata": {},
   "source": [
    "First, we define the various units for use in the model."
   ]
  },
  {
   "cell_type": "code",
   "execution_count": null,
   "id": "4f4023cf",
   "metadata": {},
   "outputs": [],
   "source": [
    "# Aliases - base units\n",
    "um = unit.um\n",
    "molecule = unit.molecule\n",
    "sec = unit.sec\n",
    "dimensionless = unit.dimensionless\n",
    "# Aliases - units used in model\n",
    "D_unit = um**2 / sec\n",
    "surf_unit = molecule / um**2\n",
    "flux_unit = molecule / (um * sec)\n",
    "edge_unit = molecule / um"
   ]
  },
  {
   "attachments": {},
   "cell_type": "markdown",
   "id": "46582d26",
   "metadata": {},
   "source": [
    "Next we generate the model by assembling the compartment, species, parameter, and reaction containers (see Example 1 for or API documentation for more details)."
   ]
  },
  {
   "cell_type": "code",
   "execution_count": null,
   "id": "09079b17",
   "metadata": {},
   "outputs": [],
   "source": [
    "# =============================================================================================\n",
    "# Compartments\n",
    "# =============================================================================================\n",
    "# name, topological dimensionality, length scale units, marker value\n",
    "Cyto = Compartment(\"Cyto\", 2, um, 1)\n",
    "PM = Compartment(\"PM\", 1, um, 3)\n",
    "cc = CompartmentContainer()\n",
    "cc.add([Cyto, PM])\n",
    "\n",
    "# =============================================================================================\n",
    "# Species\n",
    "# =============================================================================================\n",
    "# name, initial concentration, concentration units, diffusion, diffusion units, compartment\n",
    "A = Species(\"A\", 1.0, surf_unit, 100.0, D_unit, \"Cyto\")\n",
    "X = Species(\"X\", 1.0, edge_unit, 1.0, D_unit, \"PM\")\n",
    "B = Species(\"B\", 0.0, edge_unit, 1.0, D_unit, \"PM\")\n",
    "sc = SpeciesContainer()\n",
    "sc.add([A, X, B])\n",
    "\n",
    "# =============================================================================================\n",
    "# Parameters and Reactions\n",
    "# =============================================================================================\n",
    "\n",
    "# Reaction of A and X to make B (Cyto-PM reaction)\n",
    "kon = Parameter(\"kon\", 1.0, 1/(surf_unit*sec))\n",
    "koff = Parameter(\"koff\", 1.0, 1/sec)\n",
    "r1 = Reaction(\"r1\", [\"A\", \"X\"], [\"B\"], \n",
    "              param_map={\"on\": \"kon\", \"off\": \"koff\"}, \n",
    "              species_map={\"A\": \"A\", \"X\": \"X\", \"B\": \"B\"})\n",
    "\n",
    "pc =ParameterContainer()\n",
    "pc.add([kon, koff])\n",
    "rc = ReactionContainer()\n",
    "rc.add([r1])"
   ]
  },
  {
   "attachments": {},
   "cell_type": "markdown",
   "id": "15c35d39",
   "metadata": {},
   "source": [
    "Now we create an circular mesh (mesh built using gmsh in `smart.mesh_tools`), along with marker functions `mf2` and `mf1`."
   ]
  },
  {
   "cell_type": "code",
   "execution_count": null,
   "id": "fe56e162",
   "metadata": {},
   "outputs": [],
   "source": [
    "# Create mesh\n",
    "h_ellipse = 0.1\n",
    "major_rad = 1.0\n",
    "minor_rad = 1.0\n",
    "inner_tag = 1\n",
    "edge_tag = 3\n",
    "ellipse_mesh, mf1, mf2 = mesh_tools.DemoEllipseMesh(major_rad, minor_rad, h_ellipse, inner_tag, edge_tag)\n",
    "# fig = plt.figure()\n",
    "# img_mesh = mpimg.imread('example2-mesh.png')\n",
    "# plt.imshow(img_mesh)\n",
    "# plt.axis('off')\n",
    "# fig.set_size_inches(8, 8)\n",
    "visualization.plot_dolfin_mesh(ellipse_mesh, mf2, view_xy=True)"
   ]
  },
  {
   "attachments": {},
   "cell_type": "markdown",
   "id": "fe04ad6b",
   "metadata": {},
   "source": [
    "Write mesh and meshfunctions to file, then create `mesh.ParentMesh` object."
   ]
  },
  {
   "cell_type": "code",
   "execution_count": null,
   "id": "e15255a1",
   "metadata": {},
   "outputs": [],
   "source": [
    "\n",
    "mesh_folder = pathlib.Path(\"ellipse_mesh\")\n",
    "mesh_folder.mkdir(exist_ok=True)\n",
    "mesh_file = mesh_folder / \"ellipse_mesh.h5\"\n",
    "hdf5 = d.HDF5File(ellipse_mesh.mpi_comm(), str(mesh_file.with_suffix(\".h5\")), \"w\")\n",
    "hdf5.write(ellipse_mesh, \"/mesh\")\n",
    "hdf5.write(mf2, \"/mf2\")\n",
    "hdf5.write(mf1, \"/mf1\")\n",
    "# For visualization of domains\n",
    "d.File(str(mesh_file.with_stem(mesh_file.stem + \"_mf2\").with_suffix(\".pvd\"))) << mf2\n",
    "d.File(str(mesh_file.with_stem(mesh_file.stem + \"_mf1\").with_suffix(\".pvd\"))) << mf1\n",
    "\n",
    "parent_mesh = mesh.ParentMesh(\n",
    "    mesh_filename=str(mesh_file),\n",
    "    mesh_filetype=\"hdf5\",\n",
    "    name=\"parent_mesh\",\n",
    ")"
   ]
  },
  {
   "attachments": {},
   "cell_type": "markdown",
   "id": "d1c0cab2",
   "metadata": {},
   "source": [
    "Initialize model and solvers."
   ]
  },
  {
   "cell_type": "code",
   "execution_count": null,
   "id": "b059df37",
   "metadata": {},
   "outputs": [],
   "source": [
    "configCur = config.Config()\n",
    "configCur.solver.update(\n",
    "    {\n",
    "        \"final_t\": 5.0,\n",
    "        \"initial_dt\": 0.05,\n",
    "        \"time_precision\": 6,\n",
    "        \"use_snes\": True,\n",
    "        \"print_assembly\": False,\n",
    "    }\n",
    ")\n",
    "\n",
    "modelCur = model.Model(pc, sc, cc, rc, configCur, parent_mesh)\n",
    "modelCur.initialize(initialize_solver=False)\n",
    "modelCur.initialize_discrete_variational_problem_and_solver()"
   ]
  },
  {
   "attachments": {},
   "cell_type": "markdown",
   "id": "e97c54a3",
   "metadata": {},
   "source": [
    "Save model information to .pkl file and write initial conditions to file."
   ]
  },
  {
   "cell_type": "code",
   "execution_count": null,
   "id": "274cc41d",
   "metadata": {},
   "outputs": [],
   "source": [
    "modelCur.to_pickle('modelCur.pkl')\n",
    "results = dict()\n",
    "result_folder = pathlib.Path(\"resultsEllipse\")\n",
    "result_folder.mkdir(exist_ok=True)\n",
    "for species_name, species in modelCur.sc.items:\n",
    "    results[species_name] = d.XDMFFile(\n",
    "        modelCur.mpi_comm_world, str(result_folder / f\"{species_name}.xdmf\")\n",
    "    )\n",
    "    results[species_name].parameters[\"flush_output\"] = True\n",
    "    results[species_name].write(modelCur.sc[species_name].u[\"u\"], modelCur.t)"
   ]
  },
  {
   "attachments": {},
   "cell_type": "markdown",
   "id": "355a426e",
   "metadata": {},
   "source": [
    "Solve the system until `modelCur.t > modelCur.final_t`."
   ]
  },
  {
   "cell_type": "code",
   "execution_count": null,
   "id": "40b213ea",
   "metadata": {},
   "outputs": [],
   "source": [
<<<<<<< HEAD
    "tvec = [0]\n",
    "avg_A = [A.initial_condition]\n",
=======
    "# Set loglevel to warning in order not to pollute notebook output\n",
    "logger.setLevel(logging.WARNING)\n",
    "\n",
>>>>>>> 1db06ff8
    "while True:\n",
    "    # Solve the system\n",
    "    modelCur.monolithic_solve()\n",
    "    # Save results for post processing\n",
    "    for species_name, species in modelCur.sc.items:\n",
    "        results[species_name].write(modelCur.sc[species_name].u[\"u\"], modelCur.t)\n",
    "    dx = d.Measure(\"dx\",domain = modelCur.cc['Cyto'].dolfin_mesh)\n",
    "    int_val = d.assemble(modelCur.sc['A'].u['u']*dx)\n",
    "    volume = d.assemble(1.0*dx)\n",
    "    avg_A.append(int_val / volume)\n",
    "    tvec.append(modelCur.t)\n",
    "    # End if we've passed the final time\n",
    "    if modelCur.t >= modelCur.final_t:\n",
    "        break"
   ]
  },
  {
   "attachments": {},
   "cell_type": "markdown",
   "id": "52c0fd7e",
   "metadata": {},
   "source": [
    "Now we plot the concentration of A in the cell over time and compare this to analytical predictions for high value of the diffusion coefficient."
   ]
  },
  {
   "cell_type": "code",
   "execution_count": null,
   "id": "4afd3149",
   "metadata": {},
   "outputs": [],
   "source": [
    "plt.plot(tvec, avg_A, label='SMART simulation')\n",
    "plt.xlabel('Time (s)')\n",
    "plt.ylabel('A concentration (uM)')\n",
    "SA_vol = 4/(major_rad + minor_rad)\n",
    "root_vals = np.roots([-kon.value,\n",
    "                      -kon.value*X.initial_condition*SA_vol - koff.value + kon.value*A.initial_condition,\n",
    "                      koff.value*A.initial_condition])\n",
    "ss_pred = root_vals[root_vals > 0]\n",
    "plt.plot(tvec, np.ones(len(avg_A))*ss_pred, '--', label='Steady-state analytical prediction')\n",
    "plt.legend()\n",
    "assert np.abs(ss_pred-avg_A[-1])/ss_pred < 0.1/100"
   ]
  },
  {
   "attachments": {},
   "cell_type": "markdown",
   "id": "05f30a3c",
   "metadata": {},
   "source": [
    "Plot A concentration in the cell at the final time point."
   ]
  },
  {
   "cell_type": "code",
   "execution_count": null,
   "id": "d950b475",
   "metadata": {},
   "outputs": [],
   "source": [
    "visualization.plot(modelCur.sc[\"A\"].u[\"u\"], view_xy=True)"
   ]
  },
  {
   "attachments": {},
   "cell_type": "markdown",
   "id": "1e3490f5",
   "metadata": {},
   "source": [
    "Now iterate over three different cell aspect ratios and compare dynamics between cases."
   ]
  },
  {
   "cell_type": "code",
   "execution_count": null,
   "id": "11f1f9b9",
   "metadata": {},
   "outputs": [],
   "source": [
    "aspect_ratios = [1, 1.5, 2, 4]\n",
    "ss_calc = [avg_A[-1]]\n",
    "for i in range(1, len(aspect_ratios)):\n",
    "    # Create mesh\n",
    "    h_ellipse = 0.1\n",
    "    major_rad = 1.0*aspect_ratios[i]\n",
    "    minor_rad = 1.0/aspect_ratios[i]\n",
    "    inner_tag = 1\n",
    "    edge_tag = 3\n",
    "    ellipse_mesh, mf1, mf2 = mesh_tools.DemoEllipseMesh(major_rad, minor_rad, h_ellipse, inner_tag, edge_tag)\n",
    "    mesh_folder = pathlib.Path(f\"ellipse_mesh_AR{aspect_ratios[i]}\")\n",
    "    mesh_folder.mkdir(exist_ok=True)\n",
    "    mesh_file = mesh_folder / \"ellipse_mesh.h5\"\n",
    "    hdf5 = d.HDF5File(ellipse_mesh.mpi_comm(), str(mesh_file.with_suffix(\".h5\")), \"w\")\n",
    "    hdf5.write(ellipse_mesh, \"/mesh\")\n",
    "    hdf5.write(mf2, \"/mf2\")\n",
    "    hdf5.write(mf1, \"/mf1\")\n",
    "    # For visualization of domains\n",
    "    d.File(str(mesh_file.with_stem(mesh_file.stem + \"_mf2\").with_suffix(\".pvd\"))) << mf2\n",
    "    d.File(str(mesh_file.with_stem(mesh_file.stem + \"_mf1\").with_suffix(\".pvd\"))) << mf1\n",
    "    parent_mesh = mesh.ParentMesh(\n",
    "        mesh_filename=str(mesh_file),\n",
    "        mesh_filetype=\"hdf5\",\n",
    "        name=\"parent_mesh\",\n",
    "    )\n",
    "    configCur = config.Config()\n",
    "    configCur.solver.update(\n",
    "        {\n",
    "            \"final_t\": 5.0,\n",
    "            \"initial_dt\": 0.05,\n",
    "            \"time_precision\": 6,\n",
    "            \"use_snes\": True,\n",
    "            \"print_assembly\": False,\n",
    "        }\n",
    "    )\n",
    "    modelCur = model.Model(pc, sc, cc, rc, configCur, parent_mesh)\n",
    "    modelCur.initialize(initialize_solver=False)\n",
    "    modelCur.initialize_discrete_variational_problem_and_solver()\n",
    "    results = dict()\n",
    "    result_folder = pathlib.Path(\"resultsEllipse_AR{aspect_ratios[i]}\")\n",
    "    result_folder.mkdir(exist_ok=True)\n",
    "    for species_name, species in modelCur.sc.items:\n",
    "        results[species_name] = d.XDMFFile(\n",
    "            modelCur.mpi_comm_world, str(result_folder / f\"{species_name}.xdmf\")\n",
    "        )\n",
    "        results[species_name].parameters[\"flush_output\"] = True\n",
    "        results[species_name].write(modelCur.sc[species_name].u[\"u\"], modelCur.t)\n",
    "        tvec = [0]\n",
    "    avg_A = [A.initial_condition]\n",
    "    while True:\n",
    "        # Solve the system\n",
    "        modelCur.monolithic_solve()\n",
    "        # Save results for post processing\n",
    "        for species_name, species in modelCur.sc.items:\n",
    "            results[species_name].write(modelCur.sc[species_name].u[\"u\"], modelCur.t)\n",
    "        dx = d.Measure(\"dx\",domain = modelCur.cc['Cyto'].dolfin_mesh)\n",
    "        int_val = d.assemble(modelCur.sc['A'].u['u']*dx)\n",
    "        volume = d.assemble(1.0*dx)\n",
    "        avg_A.append(int_val / volume)\n",
    "        tvec.append(modelCur.t)\n",
    "        # End if we've passed the final time\n",
    "        if modelCur.t >= modelCur.final_t:\n",
    "            break\n",
    "    plt.plot(tvec, avg_A)\n",
    "    ss_calc.append(avg_A[-1])"
   ]
  },
  {
   "attachments": {},
   "cell_type": "markdown",
   "id": "e6f0010a",
   "metadata": {},
   "source": [
    "Compare steady-state values with those from past runs using SMART (regression test):"
   ]
  },
  {
   "cell_type": "code",
   "execution_count": null,
   "id": "086acd7a",
   "metadata": {},
   "outputs": [],
   "source": [
    "ss_stored = [0.4139461050700552, 0.38031028434564446, 0.326981289191557, 0.18809307969607147]\n",
    "assert max((np.array(ss_stored) - np.array(ss_calc))/np.array(ss_stored)) < .01/100"
   ]
  }
 ],
 "metadata": {
  "jupytext": {
   "cell_metadata_filter": "-all",
   "main_language": "python",
   "notebook_metadata_filter": "-all"
  },
  "kernelspec": {
   "display_name": "Python 3",
   "language": "python",
   "name": "python3"
  },
  "language_info": {
   "codemirror_mode": {
    "name": "ipython",
    "version": 3
   },
   "file_extension": ".py",
   "mimetype": "text/x-python",
   "name": "python",
   "nbconvert_exporter": "python",
   "pygments_lexer": "ipython3",
   "version": "3.10.6"
  },
  "vscode": {
   "interpreter": {
    "hash": "916dbcbb3f70747c44a77c7bcd40155683ae19c65e1c03b4aa3499c5328201f1"
   }
  }
 },
 "nbformat": 4,
 "nbformat_minor": 5
}<|MERGE_RESOLUTION|>--- conflicted
+++ resolved
@@ -294,14 +294,11 @@
    "metadata": {},
    "outputs": [],
    "source": [
-<<<<<<< HEAD
     "tvec = [0]\n",
     "avg_A = [A.initial_condition]\n",
-=======
     "# Set loglevel to warning in order not to pollute notebook output\n",
     "logger.setLevel(logging.WARNING)\n",
     "\n",
->>>>>>> 1db06ff8
     "while True:\n",
     "    # Solve the system\n",
     "    modelCur.monolithic_solve()\n",
