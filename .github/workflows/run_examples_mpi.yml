name: Run examples with MPI

on:
  push:
    # The CI is executed on every push on every branch
    branches:
      - development
  pull_request:
    # The CI is executed on every pull request to the main branch
    branches:
      - development

  schedule:
    # The CI is executed every day at 8am
    - cron: "0 8 * * *"
jobs:
  run-examples:
    runs-on: ubuntu-22.04
<<<<<<< HEAD
    # Runs against FEniCS main branch built the 16-01-2023
=======
    # Runs against FEniCS main branch with meshview fixes
>>>>>>> e523f9b5
    container: ghcr.io/scientificcomputing/fenics-gmsh:2024-02-19

    env:
      PYVISTA_OFF_SCREEN: true
      DISPLAY: ":99.0"
      PYVISTA_JUPYTER_BACKEND: panel

    steps:
      # This action sets the current path to the root of your github repo
      - uses: actions/checkout@v4

      - name: "Install pyvista dependencies"
        run: apt-get update && apt-get install -y libgl1-mesa-glx libxrender1 xvfb nodejs

      - name: "Install code"
        run: python3 -m pip install ".[dev,examples]"

      - name: Run MPI example
        run: mpirun -n 2 python3 examples/example3/example3_multimeshMPI.py<|MERGE_RESOLUTION|>--- conflicted
+++ resolved
@@ -16,11 +16,7 @@
 jobs:
   run-examples:
     runs-on: ubuntu-22.04
-<<<<<<< HEAD
-    # Runs against FEniCS main branch built the 16-01-2023
-=======
     # Runs against FEniCS main branch with meshview fixes
->>>>>>> e523f9b5
     container: ghcr.io/scientificcomputing/fenics-gmsh:2024-02-19
 
     env:
