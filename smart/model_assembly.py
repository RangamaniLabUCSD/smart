"""Classes for parameters, species, compartments, reactions, fluxes, and forms.
Model class contains functions to efficiently solve a system.
"""
import dataclasses
import logging
import numbers
import sys
from collections import OrderedDict as odict
from dataclasses import dataclass
from enum import Enum
from pprint import pformat
from textwrap import wrap
from typing import Any, List, Optional, Union
import warnings

import dolfin as d
import numpy as np
import pandas
import pint
import sympy as sym

try:
    import ufl_legacy as ufl
except ImportError:
    import ufl
from cached_property import cached_property
from sympy import Symbol, integrate
from sympy.parsing.sympy_parser import parse_expr
from tabulate import tabulate
from pathlib import Path

from . import common
from .config import global_settings as gset
from .units import quantity_to_unit, unit, unit_to_quantity

__all__ = [
    "empty_sbmodel",
    "sbmodel_from_locals",
    "Compartment",
    "Parameter",
    "Reaction",
    "Species",
    "sbmodel_from_locals",
    "ParameterType",
]

comm = d.MPI.comm_world
rank = comm.rank
size = comm.size
root = 0

logger = logging.getLogger(__name__)


# ====================================================
# ====================================================
# Base Classes
# ====================================================
# ====================================================


class ParameterType(str, Enum):
    from_file = "from_file"
    constant = "constant"
    expression = "expression"


class InvalidObjectException(Exception):
    pass


class ObjectContainer:
    """Parent class containing general methods used by all "containers" """

    def __init__(self, ObjectClass):  # df=None, Dict=None):
        self.Dict = odict()
        self._ObjectClass = ObjectClass
        self.properties_to_print = []  # properties to print

    # =====================================================================
    # ObjectContainer - General methods
    # ---------------------------------------------------------------------
    # General properties/methods to emulate some dictionary-like structure
    # + add some misc useful structure
    # =====================================================================

    @property
    def size(self):
        """Size of ObjectContainer"""
        return len(self.Dict)

    @property
    def items(self):
        """Return all items in container"""
        return self.Dict.items()

    @property
    def values(self):
        """Return all Dict values"""
        return self.Dict.values()

    def __iter__(self):
        """Iteratively return Dict values"""
        return iter(self.Dict.values())

    @property
    def keys(self):
        """Return all Dict keys"""
        return self.Dict.keys()

    @property
    def indices(self):
        return enumerate(self.keys)

    def to_dicts(self):
        """Returns a list of dicts that can be used to recreate the ObjectContainer"""
        return [obj.to_dict() for obj in self.values]

    def __getitem__(self, key):
        """syntactic sugar to allow: :code:`objcontainer[key] = objcontainer[key]`"""
        return self.Dict[key]

    def __setitem__(self, key, newvalue):
        """syntactic sugar to allow: :code:`objcontainer[key] = objcontainer[key]`"""
        self.Dict[key] = newvalue

    def add(self, *data):
        """Add data to object container"""
        if len(data) == 1:
            data = data[0]
            # Adding in the ObjectInstance directly
            if isinstance(data, self._ObjectClass):
                self[data.name] = data
            # Adding in an iterable of ObjectInstances
            else:
                # check if input is an iterable and if so add it item by item
                try:
                    iter(data)
                except Exception:
                    raise TypeError(
                        "Data being added to ObjectContainer must be either the "
                        "ObjectClass or an iterator."
                    )
                else:
                    if isinstance(data, dict):
                        for obj_name, obj in data.items():
                            self[obj_name] = obj
                    elif all([isinstance(obj, self._ObjectClass) for obj in data]):
                        for obj in data:
                            self[obj.name] = obj
                    else:
                        raise InvalidObjectException("Could not add data to ObjectContainer")
        # Adding via ObjectInstance arguments
        else:
            obj = self._ObjectClass(*data)
            self[obj.name] = obj

    def remove(self, name):
        """Remove data from object container"""
        if type(name) != str:
            raise TypeError("Argument must be the name of an object [str] to remove.")
        self.Dict.pop(name)

    def get_index(self, idx):
        """Get an element of the object container ordered dict by referencing its index"""
        return list(self.values)[idx]

    # ==============================================================================
    # ObjectContainer - Printing/data-formatting related methods
    # ==============================================================================

    def get_pandas_dataframe(
        self, properties_to_print: Optional[List[str]] = None, include_idx: bool = True
    ) -> pandas.DataFrame:
        """
        Create a `pandas.DataFrame` of all items in the class (defined through `self.items`)

        Args:
            properties_to_print: If set only the listed properties (by attribute name)
              is added to the series
            include_index: If true, add index as the first column in the data-frame.
        """

        df = pandas.DataFrame()
        if include_idx:
            if properties_to_print is not None and "idx" not in properties_to_print:
                properties_to_print.insert(0, "idx")
            for idx, (_, instance) in enumerate(self.items):
                with warnings.catch_warnings():
                    warnings.simplefilter("ignore")
                    # See https://github.com/hgrecco/pint-pandas/issues/128
                    df = pandas.concat(
                        [
                            df,
                            instance.get_pandas_series(
                                properties_to_print=properties_to_print, idx=idx
                            )
                            .to_frame()
                            .T,
                        ]
                    )
        else:
            for idx, (_, instance) in enumerate(self.items):
                with warnings.catch_warnings():
                    warnings.simplefilter("ignore")
                    # See https://github.com/hgrecco/pint-pandas/issues/128
                    df = pandas.concat(
                        [
                            df,
                            instance.get_pandas_series(properties_to_print=properties_to_print)
                            .to_frame()
                            .T,
                        ]
                    )

        return df

    def print_to_latex(
        self,
        properties_to_print=None,
        max_col_width=None,
        sig_figs=2,
        return_df=True,
    ):
        """
        Print object properties in latex format.
        Requires latex packages :code:`\siunitx` and :code:`\longtable`
        """

        df = self.get_pandas_dataframe_formatted(
            properties_to_print=properties_to_print,
            max_col_width=max_col_width,
            sig_figs=sig_figs,
        )
        df = df.copy(deep=True)

        # Change certain df entries to best format for display
        for name in df.index:
            if "_" in name:
                new_name = name.replace("_", "\_")
                df = df.rename(index={name: new_name})

        for row in range(df.shape[0]):
            for col in range(df.shape[1]):
                if isinstance(df.iat[row, col], str):
                    cur_str = df.iat[row, col]
                    if "_" in cur_str:
                        df.iloc[row, col] = cur_str.replace("_", "\_")
                elif isinstance(df.iat[row, col], list):
                    cur_str = str(df.iat[row, col])
                    cur_str = cur_str.replace("_", "\_")
                    new_list = list(cur_str)
                    quoteCount = 0
                    # switch every other quote to an opening quote `
                    for i in range(len(new_list)):
                        if new_list[i] == "'":
                            quoteCount += 1
                            if np.mod(quoteCount, 2):
                                new_list[i] = "`"
                    cur_str = "".join(new_list)
                    df.iloc[row, col] = cur_str
        for col in df.columns:
            # Convert quantity objects to unit
            if isinstance(df[col].iloc[0], pint.Quantity):
                # if tablefmt=='latex':
                df[col] = df[col].apply(lambda x: f"${x:0.{sig_figs}e~Lx}$")

            if col == "idx":
                df = df.drop("idx", axis=1)

<<<<<<< HEAD
            if "_" in col:
                df = df.rename(columns={col: col.replace("_", "\_")})

=======
>>>>>>> ab855406
        if return_df:
            return df
        else:
            with pandas.option_context("max_colwidth", 1000):
                logger.info(df.to_latex(escape=False, longtable=True, index=False))

    def get_pandas_dataframe_formatted(
        self,
        properties_to_print: Optional[Union[str, List[str]]] = None,
        max_col_width=50,
        sig_figs=2,
    ):
        """Get formatted pandas dataframe for printing object properties."""
        # Get the pandas dataframe with the properties we want to print
        if properties_to_print is not None:
            if not isinstance(properties_to_print, list):
                properties_to_print = [properties_to_print]
        elif hasattr(self, "properties_to_print"):
            properties_to_print = self.properties_to_print
        df = self.get_pandas_dataframe(properties_to_print=properties_to_print, include_idx=False)

        if properties_to_print:
            df = df[properties_to_print]

        # add new lines to df entries (type str) that exceed max col width
        if max_col_width:
            for col in df.columns:
                if isinstance(df[col].iloc[0], str):
                    df[col] = df[col].apply(lambda x: "\n".join(wrap(x, max_col_width)))

        # remove leading underscores from df column names (used for cached properties)
        for col in df.columns:
            # if isinstance(df[col][0], str) and col[0] == '_':
            if col[0] == "_":
                df.rename(columns={col: col[1:]}, inplace=True)

        return df

    def print(
        self,
        tablefmt="fancy_grid",
        properties_to_print=None,
        filename=None,
        max_col_width=50,
        sig_figs=2,
    ):
        """Print object properties to file and/or terminal."""

        df = self.get_pandas_dataframe_formatted(
            properties_to_print=properties_to_print,
            max_col_width=max_col_width,
            sig_figs=sig_figs,
        )

        # # Change certain df entries to best format for printing
        for col in df.columns:
            # Convert quantity objects to unit
            if isinstance(df[col].iloc[0], pint.Quantity):
                # if tablefmt=='latex':
                df[col] = df[col].apply(lambda x: f"{x:0.{sig_figs}e~P}")

        # print to file
        if filename is None:
            logger.info(
                tabulate(df, headers="keys", tablefmt=tablefmt),
                extra=dict(format_type="table"),
            )
        else:
            original_stdout = sys.stdout  # Save a reference to the original standard output
            with open(filename, "w") as f:  # TODO: Add this to logging
                # Change the standard output to the file we created.
                sys.stdout = f
                print("This message will be written to a file.")
                print(tabulate(df, headers="keys", tablefmt=tablefmt))  # ,
                sys.stdout = original_stdout  # Reset the standard output to its original value

    def __str__(self):
        df = self.get_pandas_dataframe(properties_to_print=self.properties_to_print)
        df = df[self.properties_to_print]

        return tabulate(df, headers="keys", tablefmt="fancy_grid")


class ObjectInstance:
    """Parent class containing general methods used by all smart
    "objects": i.e. parameters, species, compartments, reactions, fluxes, forms
    """

    def _check_input_type_validity(self):
        "Check that the inputs have the same type (or are convertible) to the type hint."
        for field in dataclasses.fields(self):
            value = getattr(self, field.name)
            if field.type == Any:
                continue
            elif not isinstance(value, field.type):
                try:
                    setattr(self, field.name, field.type(value))
                except Exception:
                    raise TypeError(
                        f"Object {self.name!r} type error: the attribute {field.name!r} "
                        f"is expected to be {field.type}, got {type(value)} instead. "
                        "Conversion to the expected type was attempted but unsuccessful."
                    )

    def _convert_pint_quantity_to_unit(self):
        """Convert all attributes of the class that is a :code:`pint.Quantity`
        into a :code:`pint.Unit`."""
        # strip the magnitude and keep the units. Warn if magnitude!=1
        for name, attr in vars(self).items():
            if isinstance(attr, pint.Quantity):
                setattr(self, name, quantity_to_unit(attr))

    def _convert_pint_unit_to_quantity(self):
        """Convert all attributes of the class that is a :code:`pint.Unit`
        into a :code:`pint.Quantity`."""
        for name, attr in vars(self).items():
            if isinstance(attr, pint.Unit):
                setattr(self, name, unit_to_quantity(attr))

    def get_pandas_series(
        self, properties_to_print: Optional[List[str]] = None, idx: Optional[int] = None
    ):
        """
        Convert attributes of the class into a :code:`pandas.Series`.

        Args:
            properties_to_print: If set only the listed properties (by attribute name)
                is added to the series
            index: If set add to series
        """
        if properties_to_print is not None:
            dict_to_convert = odict({"idx": idx})
            dict_to_convert.update(
                odict(
                    [
                        (key, val)
                        for (key, val) in self.__dict__.items()
                        if key in properties_to_print
                    ]
                )
            )
        else:
            dict_to_convert = self.__dict__
        return pandas.Series(dict_to_convert, name=self.name)

    def print(self, properties_to_print=None):
        """Print properties in current object instance."""
        if rank == root:
            logger.info("Name: " + self.name)
            # if a custom list of properties to print is provided, only use those
            if properties_to_print:
                dict_to_print = dict(
                    [
                        (key, val)
                        for (key, val) in self.__dict__.items()
                        if key in properties_to_print
                    ]
                )
            else:
                dict_to_print = self.__dict__
                logger.info(pformat(dict_to_print, width=240))


# ==============================================================================
# ==============================================================================
# Classes for parameters, species, compartments, reactions, and fluxes
# ==============================================================================
# ==============================================================================


class ParameterContainer(ObjectContainer):
    def __init__(self):
        super().__init__(Parameter)

        self.properties_to_print = [
            "_quantity",
            "is_time_dependent",
            "sym_expr",
            "notes",
            "group",
        ]

    def print(
        self,
        tablefmt="fancy_grid",
        properties_to_print=None,
        filename=None,
        max_col_width=50,
    ):
        for s in self:
            s.quantity
        super().print(tablefmt, self.properties_to_print, filename, max_col_width)


@dataclass
class Parameter(ObjectInstance):
    """
    Parameter objects contain information for the various parameters involved in reactions,
    such as binding rates and dissociation constants.
    A Parameter object that is constant over time and space is initialized by calling

    .. code:: python

        param_var = Parameter(
            name, value, unit, group (opt), notes (opt),
            use_preintegration (opt)
            )

    Args:
        name: string naming the parameter
        value: value of the given parameter
        unit: units associated with given value
        group (optional): string placing this parameter in a designated group;
             for organizational purposes when there are multiple reaction modules
        notes (optional): string related to this parameter
        use_preintegration (optional): not applicable for constant parameter

    To initialize a parameter object that varies over time, you can either
    specify a string that gives the parameter as a function of time (t)
    or load data from a .txt file.

    To load from a string expression, call:

    .. code:: python

        param_var = Parameter.from_expression(
            name, sym_expr, unit, preint_sym_expr (opt), group (opt),
            notes (opt), use_preintegration (opt)
        )

    Inputs are the same as described above, except:

    Args:
        sym_expr: string specifying an expression, "t" should be the only free variable
        preint_sym_expr (optional): string giving the integral of the expression; if not given
                                  and use_preintegration is true, then sympy tries to integrate
                                  using sympy.integrate()
        use_preintegration (optional):  use preintegration in solution process if
                                     "use_preintegration" is true (defaults to false)

    To load parameter over time from a .txt file, call:

    .. code:: python

        param_var = Parameter.from_file(
            name, sampling_file, unit, group (opt),
            notes (opt), use_preintegration (opt)
        )

    Inputs are the same as described above, except:

    Args:
        sampling_file: name of text file giving parameter data in two columns (comma-separated) -
                     first column is time (starting with t=0.0) and second is parameter values
        use_preintegration (optional):  use preintegration in solution process if
                                     "use_preintegration" is true (defaults to false),
                                     uses sci.integrate.cumtrapz for numerical integration
    """

    name: str
    value: float
    unit: pint.Unit
    group: str = ""
    notes: str = ""
    use_preintegration: bool = False

    def to_dict(self):
        """Convert to a dict that can be used to recreate the object."""
        keys_to_keep = [
            "name",
            "value",
            "unit",
            "group",
            "notes",
            "use_preintegration",
            "is_time_dependent",
            "is_space_dependent",
            "sym_expr",
            "preint_sym_expr",
            "sampling_data",
            "preint_sampling_data",
            "type",
            "free_symbols",
        ]
        return {key: self.__dict__[key] for key in keys_to_keep}

    @classmethod
    def from_dict(cls, input_dict):
        """Read parameter object from Dict"""
        parameter = cls(input_dict["name"], input_dict["value"], input_dict["unit"])
        for key, val in input_dict.items():
            setattr(parameter, key, val)
        parameter.__post_init__()
        return parameter

    @classmethod
    def from_file(cls, name, sampling_file, unit, group="", notes="", use_preintegration=False):
        """ "
        Load in a purely time-dependent scalar function from data
        Data needs to be read in from a text file with two columns
        where the first column is time (first entry must be 0.0)
        and the second column is the parameter values.
        Columns should be comma-separated.
        """
        # load in sampling data file
        sampling_data = np.genfromtxt(sampling_file, dtype="float", delimiter=",")
        logger.info(f"Loading in data for parameter {name}", extra=dict(format_type="log"))
        if sampling_data[0, 0] != 0.0 or sampling_data.shape[1] != 2:
            raise NotImplementedError
        value = sampling_data[0, 1]  # initial value

        parameter = cls(
            name,
            value,
            unit,
            group=group,
            notes=notes,
            use_preintegration=use_preintegration,
        )

        if use_preintegration:
            # preintegrate sampling data using cumtrapz
            from scipy.integrate import cumtrapz

            int_data = cumtrapz(sampling_data[:, 1], x=sampling_data[:, 0], initial=0)
            # concatenate time vector
            preint_sampling_data = np.hstack(
                sampling_data[:, 0].reshape(-1, 1), int_data.reshape(-1, 1)
            )
            parameter.preint_sampling_data = preint_sampling_data

        # initialize instance
        parameter.sampling_file = sampling_file
        parameter.sampling_data = sampling_data
        parameter.is_time_dependent = True
        parameter.is_space_dependent = False  # not supported yet
        parameter.type = ParameterType.from_file
        parameter.__post_init__()
        logger.info(
            f"Time-dependent parameter {name} loaded from file.",
            extra=dict(format_type="log"),
        )

        return parameter

    @classmethod
    def from_expression(
        cls,
        name,
        sym_expr,
        unit,
        preint_sym_expr=None,
        group="",
        notes="",
        use_preintegration=False,
        numerical_int=False,
    ):
        """
        Use sympy to parse time-dependent expression for parameter
        Note that the user can provide a symbolic expression for preintegration
        There was previously a concern that the preintegration expression would no longer be valid
        if the parameter appears in another time-dependent expression.
        However, in the current version of SMART, there is no way to include a time-dependent
        parameter in the definition of another time-dependent parameter, so this is not applicable.
        This should be kept in mind for future versions of SMART. The associated warning was:
        #     logger.warning(
        #         f"Warning! Pre-integrating parameter {self.name}. Make sure that "
        #         f"expressions {self.name} appears in have no other time-dependent variables,"
        #         "else this preintegration expression may be invalid",
        #         extra=dict(format_type="warning"),
        #     )
        """
        # Parse the given string to create a sympy expression
        if isinstance(sym_expr, str):
            sym_expr = parse_expr(sym_expr)
        x, y, z = (Symbol(f"x[{i}]") for i in range(3))
        sym_expr = sym_expr.subs({"x": x, "y": y, "z": z})

        # Check if expression is time/space dependent
        free_symbols = [str(x) for x in sym_expr.free_symbols]
        is_time_dependent = "t" in free_symbols
        is_space_dependent = not {"x[0]", "x[1]", "x[2]"}.isdisjoint(set(free_symbols))
        # For now, parameters can only be defined in terms of time/space
        if not {"x[0]", "x[1]", "x[2]", "t"}.issuperset(free_symbols):
            raise NotImplementedError

        if is_time_dependent and not is_space_dependent:
            value = float(sym_expr.subs({"t": 0.0}))

        if is_space_dependent:
            dolfin_expression = d.Expression(sym.printing.ccode(sym_expr), t=0.0, degree=3)
            value = float(sym_expr.subs({"t": 0.0, "x[0]": 0.0, "x[1]": 0.0, "x[2]": 0.0}))

        parameter = cls(
            name,
            value,
            unit,
            group=group,
            notes=notes,
            use_preintegration=use_preintegration,
        )

        if use_preintegration:
            if preint_sym_expr:
                if isinstance(preint_sym_expr, str):
                    preint_sym_expr = parse_expr(preint_sym_expr)
                preint_sym_expr = preint_sym_expr.subs({"x": x, "y": y, "z": z})
            elif numerical_int:
                preint_sym_expr = None
                parameter.int_vec = [0.0]
            else:
                # try to integrate
                t = Symbol("t")
                preint_sym_expr = integrate(sym_expr, t)
            parameter.preint_sym_expr = preint_sym_expr

        parameter.free_symbols = free_symbols
        parameter.sym_expr = sym_expr
        parameter.is_time_dependent = is_time_dependent
        parameter.is_space_dependent = is_space_dependent
        if is_space_dependent:
            parameter.dolfin_expression = dolfin_expression

        parameter.type = ParameterType.expression
        parameter.__post_init__()
        logger.debug(
            f"Time-dependent parameter {name} evaluated from expression.",
            extra=dict(format_type="log"),
        )

        return parameter

    def __post_init__(self):
        if not hasattr(self, "is_time_dependent"):
            self.is_time_dependent = False
        if not hasattr(self, "is_space_dependent"):
            self.is_space_dependent = False

        attributes = [
            "sym_expr",
            "preint_sym_expr",
            "sampling_file",
            "sampling_data",
            "preint_sampling_data",
            "free_symbols",
        ]
        for attribute in attributes:
            if not hasattr(self, attribute):
                setattr(self, attribute, None)

        if not hasattr(self, "type"):
            self.type = ParameterType.constant

        self._convert_pint_quantity_to_unit()
        self._check_input_type_validity()
        self._convert_pint_unit_to_quantity()
        self.check_validity()
        self.value_vector = np.array([0, self.value])

    @property
    def dolfin_quantity(self):
        if hasattr(self, "dolfin_expression"):
            return self.dolfin_expression * self.unit
        else:
            return self.dolfin_constant * self.unit

    @property
    def quantity(self):
        self._quantity = self.value * self.unit
        return self._quantity

    def check_validity(self):
        """Confirm that time-dependent parameter is defined in terms of time"""
        if self.is_time_dependent:
            if all(
                [x in ("", None) for x in [self.sampling_file, self.sym_expr, self.preint_sym_expr]]
            ):
                raise ValueError(
                    f"Parameter {self.name} is marked as time dependent "
                    "but is not defined in terms of time."
                )


class SpeciesContainer(ObjectContainer):
    def __init__(self):
        super().__init__(Species)
        self.properties_to_print = [
            "compartment_name",
            "_Diffusion",
            "initial_condition",
            "concentration_units",
        ]

    def print(
        self,
        tablefmt="fancy_grid",
        properties_to_print=None,
        filename=None,
        max_col_width=50,
    ):
        for s in self:
            s.D_quantity
            s.latex_name
        super().print(tablefmt, self.properties_to_print, filename, max_col_width)

    def print_to_latex(
        self,
        properties_to_print=None,
        max_col_width=None,
        sig_figs=2,
        return_df=False,
    ):
        properties_to_print = ["_latex_name"]
        properties_to_print.extend(self.properties_to_print)
        df = super().print_to_latex(properties_to_print, max_col_width, sig_figs, return_df=True)
        # fix dof_index
        for col in df.columns:
            if col == "dof_index":
                df[col] = df[col].astype(int)
        # fix name
        # get the column of df that contains the name
        # this can be more robust
        # df.columns

        if return_df:
            return df
        else:
            with pandas.option_context("max_colwidth", 1000):
                logger.info(df.to_latex(escape=False, longtable=True, index=False))


@dataclass
class Species(ObjectInstance):
    """
    Each Species object contains information for one state variable in the model
    (can be a molecule, receptor open probability, membrane voltage, etc.)

    Args:
        name: string naming the species
        conc_init: initial concentration for this species
            (can be an expression given by a string to be parsed by sympy
            - the only unknowns in the expression should be x, y, and z)
        conc_units: concentration units for this species
        D: diffusion coefficient value
        diffusion_units: units for diffusion coefficient
        compartment_name: each species should be assigned to a single compartment
        group (optional): for larger models, specifies a group of species this belongs to;
            for organizational purposes when there are multiple reaction modules

    Species object is initialized by calling:

    .. code:: python

        species_var = Species(
            name, initial_condition, concentration_units,
            D, diffusion_units, compartment_name, group (opt)
        )
    """

    name: str
    initial_condition: Any
    concentration_units: pint.Unit
    D: float
    diffusion_units: pint.Unit
    compartment_name: str
    group: str = ""

    def to_dict(self):
        "Convert to a dict that can be used to recreate the object."
        keys_to_keep = [
            "name",
            "initial_condition",
            "concentration_units",
            "D",
            "diffusion_units",
            "compartment_name",
            "group",
        ]
        return {key: self.__dict__[key] for key in keys_to_keep}

    @classmethod
    def from_dict(cls, input_dict):
        """Load Species object from Dict"""
        return cls(**input_dict)

    def __post_init__(self):
        # self.sub_species = {} # additional compartments this species
        # may live in in addition to its primary one
        self.is_in_a_reaction = False
        self.is_an_added_species = False
        self.dof_map = None
        self.u = dict()
        self._usplit = dict()
        self.ut = None
        self.v = None
        self.has_subdomain = False

        if isinstance(self.initial_condition, float):
            pass
        elif isinstance(self.initial_condition, int):
            self.initial_condition = float(self.initial_condition)
        elif isinstance(self.initial_condition, str):
            x, y, z = (Symbol(f"x[{i}]") for i in range(3))
            # Parse the given string to create a sympy expression
            sym_expr = parse_expr(self.initial_condition).subs({"x": x, "y": y, "z": z})

            # Check if expression is space dependent
            free_symbols = [str(x) for x in sym_expr.free_symbols]
            if "curv" in free_symbols:
                # then keep as string to put in curvature dependence later after loading mesh
                self.initial_condition_expression = self.initial_condition
            elif not {"x[0]", "x[1]", "x[2]"}.issuperset(free_symbols):
                raise NotImplementedError
            else:
                logger.debug(
                    f"Creating dolfin object for space-dependent initial condition {self.name}",
                    extra=dict(format_type="log"),
                )
                self.initial_condition_expression = d.Expression(
                    sym.printing.ccode(sym_expr), degree=1
                )
        elif isinstance(self.initial_condition, Path):
            pass  # keep as path
        else:
            raise TypeError("initial_condition must be a float or string.")

        self._convert_pint_quantity_to_unit()
        self._check_input_type_validity()
        self._convert_pint_unit_to_quantity()
        self.check_validity()

    def check_validity(self):
        """Species validity checks:

        * Initial condition is greater than or equal to 0
        * Diffusion coefficient is greater than or equal to 0
        * Diffusion coefficient has units of length^2/time
        """
        # checking values
        if isinstance(self.initial_condition, float) and self.initial_condition < 0.0:
            raise ValueError(
                f"Initial condition for species {self.name} must be greater or equal to 0."
            )
        if self.D < 0.0:
            raise ValueError(
                f"Diffusion coefficient for species {self.name} must be greater or equal to 0."
            )
        # checking units
        if not self.diffusion_units.check("[length]^2/[time]"):
            raise ValueError(
                f"Units of diffusion coefficient for species {self.name} must "
                "be dimensionally equivalent to [length]^2/[time]."
            )

    def restrict_to_subdomain(self, mf, mfval):
        self.has_subdomain = True
        self.subdomain_data = mf
        self.subdomain_val = mfval

    @cached_property
    def vscalar(self):
        return d.TestFunction(common.sub(self.compartment.V, 0, True))

    @property
    def dolfin_quantity(self):
        return self._usplit["u"] * self.concentration_units

    @property
    def initial_condition_quantity(self):
        self._Initial_Concentration = self.initial_condition * self.concentration_units
        return self._Initial_Concentration

    @property
    def D_quantity(self):
        self._Diffusion = self.D * self.diffusion_units
        return self._Diffusion

    @property
    def sym(self):
        self._sym = Symbol(self.name)
        return self._sym

    @property
    def latex_name(self):
        # Change _ to - in name
        name = self.name.replace("_", "-")
        self._latex_name = sym.latex(Symbol(name))
        return self._latex_name

    @property
    def sol(self):
        if not hasattr(self, "u") or "u" not in self.u:
            raise RuntimeError("Solution does not exist. Please run a simulation first")
        return self.u["u"]


class CompartmentContainer(ObjectContainer):
    def __init__(self):
        super().__init__(Compartment)

        self.properties_to_print = [
            # "_mesh_id",
            "dimensionality",
            "num_species",
            "_num_vertices",
            "_num_dofs",
            # "_num_dofs_local",
            "_num_cells",
            "cell_marker",
            "_nvolume",
        ]

    def print(
        self,
        tablefmt="fancy_grid",
        properties_to_print=None,
        filename=None,
        max_col_width=50,
    ):
        for c in self:
            c.mesh_id
            c.nvolume
            c.num_vertices
            c.num_dofs
            c.num_dofs_local
            c.num_cells
        super().print(tablefmt, self.properties_to_print, filename, max_col_width)


@dataclass
class Compartment(ObjectInstance):
    """Each Compartment object contains information describing a surface, volume, or edge
    within the geometry of interest. The object is initialized by calling:

        .. code:: python

            compartment_var = Compartment(name, dimensionality, compartment_units, cell_marker)

    Args:
        name: string naming the compartment
        dimensionality: topological dimensionality (e.g. 3 for volume, 2 for surface)
        compartment_units: length units for the compartment
        cell_marker: marker value identifying the compartment in the parent mesh
    """

    name: str
    dimensionality: int
    compartment_units: pint.Unit
    cell_marker: Any

    def to_dict(self):
        "Convert to a dict that can be used to recreate the object."
        keys_to_keep = ["name", "dimensionality", "compartment_units", "cell_marker"]
        return {key: self.__dict__[key] for key in keys_to_keep}

    @classmethod
    def from_dict(cls, input_dict):
        return cls(**input_dict)

    def __post_init__(self):
        if (
            isinstance(self.cell_marker, list)
            and not all([isinstance(m, int) for m in self.cell_marker])
            or not isinstance(self.cell_marker, (int, list))
        ):
            raise TypeError("cell_marker must be an int or list of ints.")

        self._convert_pint_quantity_to_unit()
        self._check_input_type_validity()
        self._convert_pint_unit_to_quantity()
        self.check_validity()

        # Initialize
        self.species = odict()
        self.u = dict()
        self._usplit = dict()
        self.V = None
        self.v = None

    def check_validity(self):
        """
        Compartment validity checks:

        * Compartment dimensionality is 1,2, or 3
        * Compartment units are of type "length"
        """
        if self.dimensionality not in [1, 2, 3]:
            raise ValueError(
                f"Compartment {self.name} has dimensionality {self.dimensionality}. "
                "Dimensionality must be in [1,2,3]."
            )
        # checking units
        if not self.compartment_units.check("[length]"):
            raise ValueError(
                f"Compartment {self.name} has units of {self.compartment_units} "
                "- units must be dimensionally equivalent to [length]."
            )

    def specify_nonadjacency(self, nonadjacent_compartment_list=None):
        """Specify if this compartment is NOT adjacent to another compartment.
        Not necessary, but will speed-up initialization of very large problems.
        Only needs to be specified for surface meshes as those are the
        ones that MeshViews are built on.
        """
        if nonadjacent_compartment_list is None:
            self.nonadjacent_compartment_list = []
        self.nonadjacent_compartment_list = nonadjacent_compartment_list

    @property
    def measure_units(self):
        return self.compartment_units**self.dimensionality

    @property
    def mesh_id(self):
        self._mesh_id = self.mesh.id
        return self._mesh_id

    @property
    def dolfin_mesh(self):
        return self.mesh.dolfin_mesh

    @property
    def nvolume(self):
        """nvolume with proper units"""
        self._nvolume = self.mesh.nvolume * self.compartment_units**self.dimensionality
        return self._nvolume

    @property
    def num_cells(self):
        self._num_cells = self.mesh.num_cells
        return self._num_cells

    @property
    def num_facets(self):
        self._num_facets = self.mesh.num_facets
        return self._num_facets

    @property
    def num_vertices(self):
        self._num_vertices = self.mesh.num_vertices
        return self._num_vertices

    @property
    def num_dofs(self):
        """Number of degrees of freedom for this compartment"""
        # self._num_dofs = self.num_species * self.num_vertices
        # return self._num_dofs
        if self.V is None:
            self._num_dofs = 0
        else:
            self._num_dofs = self.V.dim()
        return self._num_dofs

    @property
    def num_dofs_local(self):
        """Number of degrees of freedom for this compartment, local to this process"""
        if self.V is None:
            self._num_dofs_local = 0
        else:
            self._ownership_range = self.V.dofmap().ownership_range()
            self._num_dofs_local = self._ownership_range[1] - self._ownership_range[0]
        return self._num_dofs_local


class ReactionContainer(ObjectContainer):
    def __init__(self):
        super().__init__(Reaction)

        self.properties_to_print = ["lhs", "rhs", "eqn_f_str", "eqn_r_str"]

    def print(
        self,
        tablefmt="fancy_grid",
        properties_to_print=None,
        filename=None,
        max_col_width=50,
    ):
        super().print(tablefmt, self.properties_to_print, filename, max_col_width)


@dataclass
class Reaction(ObjectInstance):
    """
    A Reaction object contains information on a single biochemical interaction
    between species in a single compartment or across multiple compartments.

    Args:
        name: string naming the reaction
        lhs: list of strings specifying the reactants for this reaction
        rhs: list of strings specifying the products for this reaction
            NOTE: the lists "lhs" and "rhs" determine the stoichiometry of the reaction;
            for instance, if two A's react to give one B, the reactants list would be
            :code:`["A","A"]`, and the products list would be :code:`["B"]`
        param_map: relationship between the parameters specified in the reaction string
            and those given in the parameter container. By default, the reaction parameters are
            "on" and "off" when a system obeys simple mass action.
            If the forward rate is given by a parameter :code:`k1` and the reverse
            rate is given by :code:`k2`, then :code:`param_map = {"on":"k1", "off":"k2"}`
        eqn_f_str: For systems not obeying simple mass action,
            this string specifies the forward reaction rate By default,
            this string is "on*{all reactants multiplied together}"
        eqn_r_str: For systems not obeying simple mass action,
            this string specifies the reverse reaction rate
            By default, this string is :code:`off*{all products multiplied together}`
            reaction_type: either "custom" or "mass_action" (default is "mass_action")
            [never a required argument]
        species_map: same format as param_map;
            required if the species does not appear in the lhs or rhs lists
        explicit_restriction_to_domain: string specifying where the reaction occurs;
            required if the reaction is not constrained by the reaction string
            (e.g., if production occurs only at the boundary,
            but the species being produced exists through the entire volume)
        group: string placing this reaction in a reaction group;
            for organizational purposes when there are multiple reaction modules
            flux_scaling: in certain cases, a given reactant or product
            may experience a scaled flux (for instance, if we assume that
            some of the molecules are immediately sequestered after the reaction);
            in this case, to signify that this flux should be rescaled, we specify
            :code:`flux_scaling = {scaled_species: scale_factor}`,
            where scaled_species is a string specifying the species to be scaled and
            scale_factor is a number specifying the rescaling factor

    .. note::

        The Reaction object is initialized by calling:

        .. code:: python

            reaction_name = Reaction(
                name, lhs, rhs, param_map,
                eqn_f_str (opt), eqn_r_str (opt), reaction_type (opt), species_map,
                explicit_restriction_to_domain (opt), group (opt), flux_scaling (opt)
            )
    """

    name: str
    lhs: list
    rhs: list
    param_map: dict
    species_map: dict = dataclasses.field(default_factory=dict)
    flux_scaling: dict = dataclasses.field(default_factory=dict)
    reaction_type: str = "mass_action"
    explicit_restriction_to_domain: str = ""
    track_value: bool = False
    eqn_f_str: str = ""
    eqn_r_str: str = ""
    group: str = ""
    axisymm: bool = False
    has_subdomain: bool = False

    def to_dict(self):
        "Convert to a dict that can be used to recreate the object."
        keys_to_keep = [
            "name",
            "lhs",
            "rhs",
            "param_map",
            "species_map",
            "flux_scaling",
            "reaction_type",
            "explicit_restriction_to_domain",
            "track_value",
            "eqn_f_str",
            "eqn_r_str",
            "group",
            "axisymm",
        ]
        return {key: self.__dict__[key] for key in keys_to_keep}

    @classmethod
    def from_dict(cls, input_dict):
        return cls(**input_dict)

    def __post_init__(self):
        self._check_input_type_validity()
        self.check_validity()
        self.fluxes = dict()

        if self.eqn_f_str != "" or self.eqn_r_str != "" and self.reaction_type == "mass_action":
            self.reaction_type = "custom"

        # Finish initializing the species map
        for species_name in set(self.lhs + self.rhs):
            if species_name not in self.species_map:
                self.species_map[species_name] = species_name

        # Finish initializing the species flux scaling
        for species_name in set(self.lhs + self.rhs):
            if species_name not in self.flux_scaling:
                self.flux_scaling[species_name] = None

    def check_validity(self):
        """
        Reaction validity checks:

        * LHS (reactants) and RHS (products) are specified as lists of strings
        * param_map must be specified as a dict of "str:str"
        * Species_map must be specified as a dict of "str:str"
        * If given, flux scaling must be specified as a dict of "species:scale_factor"
        """
        # Type checking
        if not all([isinstance(x, str) for x in self.lhs]):
            raise TypeError(f"Reaction {self.name} requires a list of strings as input for lhs.")
        if not all([isinstance(x, str) for x in self.rhs]):
            raise TypeError(f"Reaction {self.name} requires a list of strings as input for rhs.")
        if not all([type(k) == str and type(v) == str for (k, v) in self.param_map.items()]):
            raise TypeError(
                f"Reaction {self.name} requires a dict of str:str as input for param_map."
            )
        if self.species_map:
            if not all(
                [isinstance(k, str) and isinstance(v, str) for (k, v) in self.species_map.items()]
            ):
                raise TypeError(
                    f"Reaction {self.name} requires a dict of str:str as input for species_map."
                )
        if self.flux_scaling:
            if not all(
                [
                    isinstance(k, str) and isinstance(v, (numbers.Number, None))
                    for (k, v) in self.flux_scaling.items()
                ]
            ):
                raise TypeError(
                    f"Reaction {self.name} requires a dict of "
                    "str:number as input for flux_scaling."
                )

    def _parse_custom_reaction(self, reaction_eqn_str):
        "Substitute parameters and species into reaction expression"
        reaction_expr = parse_expr(reaction_eqn_str)
        reaction_expr = reaction_expr.subs(self.param_map)
        reaction_expr = reaction_expr.subs(self.species_map)
        return str(reaction_expr)

    def reaction_to_fluxes(self):
        """
        Convert reactions to fluxes -
        in general, for each product and each reactant there are two fluxes,
        one forward flux (dictated by :code:`self.eqn_f_str`)
        and one reverse flux (dictated by :code:`self.eqn_r_str`),
        stoichiometry is dictated by the number of times a given species occurs on the lhs or rhs
        """
        logger.debug(f"Getting fluxes for reaction {self.name}", extra=dict(format_type="log"))
        # set of 2-tuples. (species_name, signed stoichiometry)
        self.species_stoich = {
            (species_name, -1 * self.lhs.count(species_name)) for species_name in self.lhs
        }
        self.species_stoich.update(
            {(species_name, 1 * self.rhs.count(species_name)) for species_name in self.rhs}
        )
        # convert to dict
        self.species_stoich = dict(self.species_stoich)
        # combine with user-defined flux scaling
        for species_name in self.species_stoich.keys():
            if self.flux_scaling[species_name] is not None:
                logger.debug(
                    f"Flux {self.name}: stoichiometry/flux for species {species_name} "
                    f"scaled by {self.flux_scaling[species_name]}",
                    extra=dict(format_type="log"),
                )
                self.species_stoich[species_name] *= self.flux_scaling[species_name]

        for species_name, stoich in self.species_stoich.items():
            species = self.species[species_name]
            if self.eqn_f_str:
                flux_name = self.name + f" [{species_name} (f)]"
                eqn = stoich * parse_expr(self.eqn_f_str)
                self.fluxes.update({flux_name: Flux(flux_name, species, eqn, self, self.axisymm)})
                self.fluxes[flux_name].has_subdomain = self.has_subdomain
                if self.has_subdomain:  # then copy over subdomain data to flux
                    self.fluxes[flux_name].subdomain_data = self.subdomain_data
                    self.fluxes[flux_name].subdomain_val = self.subdomain_val
            if self.eqn_r_str:
                flux_name = self.name + f" [{species_name} (r)]"
                eqn = -stoich * parse_expr(self.eqn_r_str)
                self.fluxes.update({flux_name: Flux(flux_name, species, eqn, self, self.axisymm)})
                if self.has_subdomain:  # then copy over subdomain data to flux
                    self.fluxes[flux_name].subdomain_data = self.subdomain_data
                    self.fluxes[flux_name].subdomain_val = self.subdomain_val

    def restrict_to_subdomain(self, mf, mfval):
        self.has_subdomain = True
        self.subdomain_data = mf
        self.subdomain_val = mfval


class FluxContainer(ObjectContainer):
    def __init__(self):
        super().__init__(Flux)

        self.properties_to_print = [
            "_species_name",
            "equation",
            "topology",
            "_assembled_flux",
        ]

    def print(
        self,
        tablefmt="fancy_grid",
        properties_to_print=None,
        filename=None,
        max_col_width=50,
    ):
        for f in self:
            f.assembled_flux
            f.equation_lambda_eval("quantity")
        super().print(tablefmt, self.properties_to_print, filename, max_col_width)


@dataclass
class Flux(ObjectInstance):
    """Flux objects are created from reaction objects and should not be
    explicitly initialized by the user.
    Each flux object contains:

    * name: string (created as reaction name + species name + (f) or (r))
    * destination_species: flux increases or decreases this species
    * equation: directionality * stoichiometry * reaction string
    * reaction: reaction object this flux comes from
    * axisymm: True if axisymmetric shape is being represented
    """

    name: str
    destination_species: Species
    equation: sym.Expr
    reaction: Reaction
    axisymm: bool = False
    has_subdomain: bool = False

    def check_validity(self):
        "No validity checks for flux objects currently"
        pass

    def __post_init__(self):
        # for nice printing
        self._species_name = self.destination_species.name

        self._check_input_type_validity()
        self.check_validity()

        # Add in an uninitialized unit_scale_factor
        self.unit_scale_factor = 1.0 * unit.dimensionless
        self.equation = self.equation * Symbol("unit_scale_factor")

        # Getting additional flux properties
        self._post_init_get_involved_species_parameters_compartments()
        self._post_init_get_flux_topology()

        # Get equation lambda expression
        self.equation_lambda = sym.lambdify(
            list(self.equation_variables.keys()),
            self.equation,
            modules=common.smart_expressions(gset["dolfin_expressions"]),
        )

        # Update equation with correct unit scale factor
        self._post_init_get_flux_units()
        self._post_init_get_integration_measure()

        # Check if flux is linear with respect to different components
        self.is_linear_wrt_comp = dict()
        self._post_init_get_is_linear_comp()

    def _post_init_get_involved_species_parameters_compartments(self):
        "Find species, parameters, and compartments involved in this flux"
        self.destination_compartment = self.destination_species.compartment

        # Get the subset of species/parameters/compartments that are relevant
        variables = {str(x) for x in self.equation.free_symbols}
        all_params = self.reaction.parameters
        all_species = self.reaction.species
        self.parameters = {x: all_params[x] for x in variables.intersection(all_params.keys())}
        self.species = {x: all_species[x] for x in variables.intersection(all_species.keys())}
        self.compartments = self.reaction.compartments

    def _post_init_get_flux_topology(self):
        """
        "Flux topology" refers to what types of compartments the flux occurs over
        For instance, if a reaction occurs only in a volume, its topology is type "volume"
        or if it involves species moving from one volume to another (across a surface),
        it is of type "volume-surface_to_volume". Depending on the flux topology,
        the flux will contribute to the system either as a term in the PDE or as
        a boundary condition.

        The dimensionality indicated in the left brackets below refers to how many
        compartments are involved in the given flux (e.g. 3d = 3 compartments)

        Flux topology types:
        [1d] volume:                    PDE of u
        [1d] surface:                   PDE of v
        [2d] volume_to_surface:         PDE of v
        [2d] surface_to_volume:         BC of u
        [3d] volume-surface_to_volume:  BC of u ()
        [3d] volume-volume_to_surface:  PDE of v ()
        """
        # 1 compartment flux
        if self.reaction.topology in ["surface", "volume"]:
            self.topology = self.reaction.topology
            source_compartments = {self.destination_compartment.name}
        # 2 or 3 compartment flux
        elif self.reaction.topology in ["volume_surface", "volume_surface_volume"]:
            source_compartments = set(self.compartments.keys()).difference(
                {self.destination_compartment.name}
            )

            if self.reaction.topology == "volume_surface":
                assert len(source_compartments) == 1
                if self.destination_compartment.is_volume:
                    self.topology = "surface_to_volume"
                else:
                    self.topology = "volume_to_surface"

            elif self.reaction.topology == "volume_surface_volume":
                assert len(source_compartments) == 2
                if self.destination_compartment.is_volume:
                    self.topology = "volume-surface_to_volume"
                else:
                    self.topology = "volume-volume_to_surface"

        else:
            raise AssertionError()

        self.source_compartments = {
            name: self.reaction.compartments[name] for name in source_compartments
        }
        self.surface = [c for c in self.compartments.values() if c.mesh.is_surface]
        if len(self.surface) == 1:
            self.surface = self.surface[0]
        else:
            self.surface = None

        # Based on topology we know if it is a boundary condition or RHS term
        if self.topology in [
            "volume",
            "surface",
            "volume_to_surface",
            "volume-volume_to_surface",
        ]:
            self.is_boundary_condition = False
        elif self.topology in ["surface_to_volume", "volume-surface_to_volume"]:
            self.is_boundary_condition = True
        else:
            raise AssertionError()

    def _post_init_get_flux_units(self):
        """
        Check that flux units match expected type of units.
        For boundary conditions, the flux units should be
        (concentration_units / compartment_units) * diffusion_units
        For fluxes that contribute to the PDE terms, units should be
        (concentration_units / time)
        If the units dimensionality does not match the expected form, an error is thrown;
        if the dimensionality matches, but the units scaling is not 1.0
        (e.g. if we have a flux specified as nM/s, but concentration_units are defined as uM),
        then self.unit_scale_factor is set to the appropriate factor
        (1000 in the example where we need to convert nM -> uM)
        """
        concentration_units = self.destination_species.concentration_units
        compartment_units = self.destination_compartment.compartment_units
        diffusion_units = self.destination_species.diffusion_units

        # The expected units
        if self.is_boundary_condition:
            self._expected_flux_units = (
                1.0 * concentration_units / compartment_units * diffusion_units
            )  # ~D*du/dn
        else:
            self._expected_flux_units = 1.0 * concentration_units / unit.s  # rhs term. ~du/dt

        # Use the uninitialized unit_scale_factor to get the actual units
        # this is redundant if called by __post_init__
        self.unit_scale_factor = 1.0 * unit.dimensionless
        initial_equation_units = self.equation_lambda_eval("units")

        # If unit dimensionality is not correct a parameter likely needs to be adjusted
        if self._expected_flux_units.dimensionality != initial_equation_units.dimensionality:
            logger.info(self.unit_scale_factor)
            raise ValueError(
                f"Flux {self.name} has wrong units (cannot be converted) "
                f"- expected {self._expected_flux_units}, got {initial_equation_units}."
            )
        # Fix scaling
        else:
            # Define new unit_scale_factor, and update equation_units
            # by re-evaluating the lambda expression
            self.unit_scale_factor = (
                initial_equation_units.to(self._expected_flux_units) / initial_equation_units
            )
            self.equation_units = self.equation_lambda_eval(
                "units"
            )  # these should now be the proper units

            # should be redundant with previous checks, but just in case
            assert self.unit_scale_factor.dimensionless
            assert (
                initial_equation_units * self.unit_scale_factor
            ).units == self._expected_flux_units
            assert self.equation_units == self._expected_flux_units

            # If we already have the correct units, there is no need to update the equation
            if self.unit_scale_factor.magnitude == 1.0:
                return

            logger.debug(
                f"Flux {self.name} scaled by {self.unit_scale_factor}",
                extra=dict(new_lines=[1, 0], format_type="log"),
            )
            logger.debug(f"Old flux units: {self.equation_units}", extra=dict(format_type="log"))
            logger.debug(
                f"New flux units: {self._expected_flux_units}",
                extra=dict(new_lines=[0, 1], format_type="log"),
            )
            print("")

    def _post_init_get_integration_measure(self):
        """
        Flux topologies (cf. definitions in _post_init_get_flux_topology above):
        [1d] volume:                    PDE of u
        [1d] surface:                   PDE of v
        [2d] volume_to_surface:         PDE of v
        [2d] surface_to_volume:         BC of u
        [3d] volume-surface_to_volume:  BC of u ()
        [3d] volume-volume_to_surface:  PDE of v ()

        1d means no other compartment are involved, so the integration
        measure is the volume of the compartment
        2d/3d means two/three compartments are involved, so the
        integration measure is the intersection between all compartments
        """

        if self.topology in ["volume", "surface"]:
            self.measure = self.destination_compartment.mesh.dx
            self.measure_units = self.destination_compartment.measure_units
        elif self.topology in [
            "volume_to_surface",
            "surface_to_volume",
            "volume-volume_to_surface",
            "volume-surface_to_volume",
        ]:
            # intersection of this surface with boundary of source volume(s)
            logger.debug(
                "DEBUGGING INTEGRATION MEASURE (only fully defined domains are enabled for now)"
            )
            self.measure = self.surface.mesh.dx
            self.measure_units = self.surface.compartment_units**self.surface.dimensionality

    # We define this as a property so that it is automatically updated

    @property
    def equation_variables(self):
        variables = {
            variable.name: variable.dolfin_quantity
            for variable in {**self.parameters, **self.species}.values()
        }
        variables.update({"unit_scale_factor": self.unit_scale_factor})
        free_symbols = [str(x) for x in self.equation.free_symbols]
        if "curv" in free_symbols:
            self.curv = self.surface.curv_func * unit.dimensionless
            variables.update({"curv": self.curv})
        return variables

    def equation_lambda_eval(self, input_type="quantity"):
        """Evaluates the equation lambda function using either the quantity
        (value * units), the value, or the units.
        The values and units are evaluated separately and then combined
        because some expressions don't work well
        with pint quantity types.
        """
        # This is an attempt to make the equation lambda work with pint quantities
        # note - for this eval to work, all variables in the expression must be defined
        # dolfin quantities and all functions must match one in the list in the config module.
        self._equation_quantity = self.equation_lambda(**self.equation_variables)
        if input_type == "quantity":
            return self._equation_quantity
        elif input_type == "value":
            return self._equation_quantity.magnitude
        elif input_type == "units":
            return unit_to_quantity(self._equation_quantity.units)

    # Seems like setting this as a @property doesn't cause fenics to recompile

    @property
    def form(self):
        """-1 factor because terms are defined as if they were on the
        lhs of the equation :math:`F(u;v)=0`"""
        x = d.SpatialCoordinate(self.destination_compartment.dolfin_mesh)
        if self.has_subdomain:
            if hasattr(self, "surface"):
                funcSpace = d.FunctionSpace(self.surface.dolfin_mesh, "P", 1)
            else:  # then should be volume reaction, assertion to be sure
                assert self.destination_compartment == list(self.source_compartments.values())[0]
                funcSpace = d.FunctionSpace(self.destination_compartment.dolfin_mesh, "P", 1)
            # check that subdomain mesh fcn dim matches function space topological dim
            assert self.subdomain_data.dim() == funcSpace.mesh().topology().dim()
            u_mask = d.interpolate(d.Constant(-1.0), funcSpace)
            u_mask_new = create_restriction(u_mask, self.subdomain_data, self.subdomain_val)
            mult = u_mask_new
        else:
            mult = d.Constant(-1.0)
        if self.axisymm:
            return (
                mult
                * x[0]
                * self.equation_lambda_eval(input_type="value")
                * self.destination_species.v
                * self.measure
            )
        else:
            return (
                mult
                * self.equation_lambda_eval(input_type="value")
                * self.destination_species.v
                * self.measure
            )

    @property
    def scalar_form(self):
        """
        Defines scalar form for given flux.
        If the destination species is a vector function,
        the assembled form will be a vector of size NDOF.
        """
        x = d.SpatialCoordinate(self.destination_compartment.dolfin_mesh)
        if self.has_subdomain:
            if hasattr(self, "surface"):
                funcSpace = d.FunctionSpace(self.surface.dolfin_mesh, "P", 1)
            else:  # then should be volume reaction, assertion to be sure
                assert self.destination_compartment == list(self.source_compartments.values())[0]
                funcSpace = d.FunctionSpace(self.destination_compartment.dolfin_mesh, "P", 1)
            # check that subdomain mesh fcn dim matches function space topological dim
            assert self.subdomain_data.dim() == funcSpace.mesh().topology().dim()
            u_mask = d.interpolate(d.Constant(-1.0), funcSpace)
            u_mask_new = create_restriction(u_mask, self.subdomain_data, self.subdomain_val)
            mult = u_mask_new
        else:
            mult = d.Constant(-1.0)
        if self.axisymm:
            return (
                mult
                * x[0]
                * self.equation_lambda_eval(input_type="value")
                * self.destination_species.vscalar
                * self.measure
            )
        else:
            return (
                mult
                * self.equation_lambda_eval(input_type="value")
                * self.destination_species.vscalar
                * self.measure
            )

    @property
    def assembled_flux(self):
        """Attempt to convert flux units to molecules_per_second for printing."""
        try:
            self._assembled_flux = -1 * (
                d.assemble(self.scalar_form).sum() * self.equation_units * self.measure_units
            ).to(unit.molecule / unit.s)
        except Exception:
            self._assembled_flux = -1 * (
                d.assemble(self.scalar_form).sum() * self.equation_units * self.measure_units
            )
        return self._assembled_flux

    def _post_init_get_is_linear_comp(self):
        """
        If the flux is linear in terms of a compartment vector (e.g.
        :code:`dj/du['pm']`),
        then sets :code:`self.is_lienar_wrt_comp[comp_name]` to True
        """
        umap = {}

        for species_name, species in self.species.items():
            comp_name = species.compartment_name
            umap.update({species_name: "u" + comp_name})

        uset = set(umap.values())
        new_eqn = self.equation.subs(umap)

        for comp_name in self.compartments.keys():
            d_new_eqn = sym.diff(new_eqn, "u" + comp_name, 1)
            d_new_eqn_species = {str(x) for x in d_new_eqn.free_symbols}
            self.is_linear_wrt_comp[comp_name] = uset.isdisjoint(d_new_eqn_species)


class FormContainer(ObjectContainer):
    def __init__(self):
        super().__init__(Form)

        self.properties_to_print = ["form", "form_type", "_compartment_name"]

    def print(self, tablefmt="fancy_grid", properties_to_print=None):
        for f in self:
            f.integrals
        super().print(tablefmt, self.properties_to_print)


@dataclass
class Form(ObjectInstance):
    """
    form_type:
    'mass': transient/mass form (holds time derivative)
    'diffusion'
    'domain_reaction'
    'boundary_reaction'

    Differentiating using ufl doesn't seem to get it right when
    using vector functions. Luckily we have all fluxes as sympy objects
    and mass/diffusive forms are always linear w.r.t components.
    """

    name: str
    form_: ufl.Form
    species: Species
    form_type: str
    units: pint.Unit
    is_lhs: bool
    linear_wrt_comp: dict = dataclasses.field(default_factory=dict)
    form_scaling: float = 1.0

    def set_scaling(self, form_scaling=1.0, print_scaling=True):
        self.form_scaling = form_scaling
        self.form_scaling_dolfin_constant.assign(self.form_scaling)
        if print_scaling:
            logger.info(
                f"Form scaling for form {self.name} set to {self.form_scaling}",
                extra=dict(format_type="log"),
            )

    @property
    def form(self):
        return self.form_scaling_dolfin_constant * self.form_

    @property
    def lhs(self):
        if self.is_lhs:
            return self.form
        else:
            return d.Constant(-1) * self.form

    @property
    def rhs(self):
        if self.is_lhs:
            return d.Constant(-1) * self.form
        else:
            return self.form

    def __post_init__(self):
        self.compartment = self.species.compartment
        self._compartment_name = self.compartment.name

        self.form_scaling_dolfin_constant = d.Constant(self.form_scaling)

        self._convert_pint_quantity_to_unit()
        self._check_input_type_validity()
        self._convert_pint_unit_to_quantity()

    @property
    def integrals(self):
        self._integrals = self.form.integrals()
        return self._integrals


def empty_sbmodel():
    """Initialize empty containers (pc, sc, cc, and rc)"""
    pc = ParameterContainer()
    sc = SpeciesContainer()
    cc = CompartmentContainer()
    rc = ReactionContainer()
    return pc, sc, cc, rc


def sbmodel_from_locals(local_values):
    """Assemble containers from local variables"""
    # FIXME: Add typing
    # Initialize containers
    pc, sc, cc, rc = empty_sbmodel()
    parameters = [x for x in local_values if isinstance(x, Parameter)]
    species = [x for x in local_values if isinstance(x, Species)]
    compartments = [x for x in local_values if isinstance(x, Compartment)]
    reactions = [x for x in local_values if isinstance(x, Reaction)]
    pc.add(parameters)
    sc.add(species)
    cc.add(compartments)
    rc.add(reactions)
    return pc, sc, cc, rc


def create_restriction(u: d.Function, mesh_function: d.MeshFunction, value: np.integer):
    """
    Restrict a function on a submesh to a subset of parent entities
    (same dimension as the submesh)

    :param u: Function on submesh
    :param mesh_function: MeshFunction marking the subset of parent entities
    (same dimension as the cells of the submesh)
    :param value: Value in MeshFunction marking the subset of parent entities
    :return: New restricted function
    """
    submesh = u.function_space().mesh()

    # Compute local cells in submesh marked by parent meshtag
    # using first map to run without specifying parent mesh id
    sub_to_parent_map = submesh.topology().mapping()[mesh_function.mesh().id()].cell_map()
    marked_sub_entities = mesh_function.array()[sub_to_parent_map] == value
    local_indices = np.flatnonzero(marked_sub_entities)

    # Find all degrees of freedom to transfer data from
    V = u.function_space()
    u_new = d.Function(u.function_space())
    vector = u_new.vector()
    dof_list = [V.dofmap().cell_dofs(cell) for cell in local_indices]
    if len(dof_list) == 0:
        transfer_dofs = np.array([])
    else:
        transfer_dofs = np.unique(np.hstack(dof_list))
    im = V.dofmap().index_map()
    num_local = im.local_range()[1] - im.local_range()[0]

    # Filter out dofs that are not local
    transfer_dofs = np.array([dof for dof in transfer_dofs if dof < num_local])
    vector[transfer_dofs] = u.vector()[transfer_dofs]
    vector.apply("insert")

    return u_new<|MERGE_RESOLUTION|>--- conflicted
+++ resolved
@@ -268,12 +268,9 @@
             if col == "idx":
                 df = df.drop("idx", axis=1)
 
-<<<<<<< HEAD
             if "_" in col:
                 df = df.rename(columns={col: col.replace("_", "\_")})
 
-=======
->>>>>>> ab855406
         if return_df:
             return df
         else:
