--- conflicted
+++ resolved
@@ -3,27 +3,9 @@
 import smart
 
 
-<<<<<<< HEAD
 def test_Compartment_initialization(compartment_kwargs_Cyto):
     """Test that we can initialize a Compartment"""
-    Cyto = stubs.model_assembly.Compartment(**compartment_kwargs_Cyto)
-=======
-@pytest.fixture(name="Cyto_kwargs")
-def example_compartment():
-    kwargs = dict(
-        dimensionality=3,
-        name="Cyto",
-        compartment_units=smart.units.unit.um,
-        cell_marker=1,
-    )
-
-    Cyto = smart.model_assembly.Compartment(**kwargs)
-    return (Cyto, kwargs)
-
-
-def test_Compartment_initialization(Cyto_kwargs):
-    Cyto, kwargs = Cyto_kwargs
->>>>>>> a5ad3140
+    Cyto = smart.model_assembly.Compartment(**compartment_kwargs_Cyto)
 
     assert Cyto.V is None
     assert Cyto.cell_marker == compartment_kwargs_Cyto["cell_marker"]
@@ -38,45 +20,45 @@
 
 @pytest.mark.xfail
 def test_Compartment_access_dolfin_mesh(compartment_kwargs_Cyto):
-    Cyto = stubs.model_assembly.Compartment(**compartment_kwargs_Cyto)
+    Cyto = smart.model_assembly.Compartment(**compartment_kwargs_Cyto)
     Cyto.dolfin_mesh
 
 
 @pytest.mark.xfail
 def test_Compartment_access_mesh_id(compartment_kwargs_Cyto):
-    Cyto = stubs.model_assembly.Compartment(**compartment_kwargs_Cyto)
+    Cyto = smart.model_assembly.Compartment(**compartment_kwargs_Cyto)
     Cyto.mesh_id
 
 
 @pytest.mark.xfail
 def test_Compartment_access_num_cells(compartment_kwargs_Cyto):
-    Cyto = stubs.model_assembly.Compartment(**compartment_kwargs_Cyto)
+    Cyto = smart.model_assembly.Compartment(**compartment_kwargs_Cyto)
     Cyto.num_cells
 
 
 @pytest.mark.xfail
 def test_Compartment_access_num_facets(compartment_kwargs_Cyto):
-    Cyto = stubs.model_assembly.Compartment(**compartment_kwargs_Cyto)
+    Cyto = smart.model_assembly.Compartment(**compartment_kwargs_Cyto)
     Cyto.num_facets
 
 
 @pytest.mark.xfail
 def test_Compartment_access_num_vertices(compartment_kwargs_Cyto):
-    Cyto = stubs.model_assembly.Compartment(**compartment_kwargs_Cyto)
+    Cyto = smart.model_assembly.Compartment(**compartment_kwargs_Cyto)
     Cyto.num_vertices
 
 
 @pytest.mark.xfail
 def test_Compartment_access_nvolume(compartment_kwargs_Cyto):
-    Cyto = stubs.model_assembly.Compartment(**compartment_kwargs_Cyto)
+    Cyto = smart.model_assembly.Compartment(**compartment_kwargs_Cyto)
     Cyto.nvolume
 
 
 def test_CompartmentContainer(compartment_kwargs_Cyto, compartment_kwargs_PM):
     """Test that we can initialize a CompartmentContainer"""
-    Cyto = stubs.model_assembly.Compartment(**compartment_kwargs_Cyto)
-    PM = stubs.model_assembly.Compartment(**compartment_kwargs_PM)
-    cc = stubs.model_assembly.CompartmentContainer()
+    Cyto = smart.model_assembly.Compartment(**compartment_kwargs_Cyto)
+    PM = smart.model_assembly.Compartment(**compartment_kwargs_PM)
+    cc = smart.model_assembly.CompartmentContainer()
     assert cc.size == 0
     cc.add([Cyto])
     assert cc.size == 1
