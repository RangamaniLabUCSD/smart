import pytest
import smart
from pathlib import Path
import os


@pytest.fixture(scope="module")
def datadir(request):
    """
    Use the path of the requesting file (assumed to be within the tests folder)
    to find the data directory
    """
    subdir = "data"
    test_dir = os.path.dirname(os.path.abspath(request.module.__file__))
    return Path(test_dir).joinpath(f"../{subdir}")


@pytest.fixture(scope="module")
def mesh_filename(datadir):
    return str(datadir.joinpath("adjacent_cubes.xml"))


@pytest.fixture(scope="module")
<<<<<<< HEAD
def stubs_mesh(mesh_filename):
    return stubs.mesh.ParentMesh(
=======
def smart_mesh(mesh_filename):
    return smart.mesh.ParentMesh(
>>>>>>> a5ad3140
        mesh_filename=mesh_filename,
        mesh_filetype=mesh_filename.split(".")[-1],
        name="test_mesh",
    )


@pytest.fixture(scope="module")
<<<<<<< HEAD
def stubs_config(request):
    return stubs.config.Config()


@pytest.fixture(scope="session")
def species_kwargs_A():
    return dict(
        concentration_units=stubs.unit.uM,
        diffusion_units=stubs.unit.um**2 / stubs.unit.sec,
        initial_condition=0.01,
        D=2.0,
        name="A",
        compartment_name="Cyto",
        group="Some group",
    )


@pytest.fixture(scope="session")
def species_kwargs_AER():
    return dict(
        concentration_units=stubs.unit.uM,
        diffusion_units=stubs.unit.um**2 / stubs.unit.sec,
        initial_condition=200.0,
        D=5.0,
        name="AER",
        compartment_name="ER",
        group="Another group",
    )


@pytest.fixture
def compartment_kwargs_Cyto():
    return dict(
        dimensionality=3,
        name="Cyto",
        compartment_units=stubs.unit.um,
        cell_marker=1,
    )


@pytest.fixture
def compartment_kwargs_PM():
    return dict(
        dimensionality=2,
        name="PM",
        compartment_units=stubs.unit.um,
        cell_marker=10,
    )


@pytest.fixture
def parameter_kwargs_k3f():
    return dict(
        name="k3f",
        value=100,
        unit=1 / (stubs.unit.uM * stubs.unit.sec),
        group="some group",
        notes="Some notes",
        use_preintegration=True,
    )
=======
def smart_config(request):
    return smart.config.Config()
>>>>>>> a5ad3140
<|MERGE_RESOLUTION|>--- conflicted
+++ resolved
@@ -21,13 +21,8 @@
 
 
 @pytest.fixture(scope="module")
-<<<<<<< HEAD
-def stubs_mesh(mesh_filename):
-    return stubs.mesh.ParentMesh(
-=======
 def smart_mesh(mesh_filename):
     return smart.mesh.ParentMesh(
->>>>>>> a5ad3140
         mesh_filename=mesh_filename,
         mesh_filetype=mesh_filename.split(".")[-1],
         name="test_mesh",
@@ -35,16 +30,15 @@
 
 
 @pytest.fixture(scope="module")
-<<<<<<< HEAD
 def stubs_config(request):
-    return stubs.config.Config()
+    return smart.config.Config()
 
 
 @pytest.fixture(scope="session")
 def species_kwargs_A():
     return dict(
-        concentration_units=stubs.unit.uM,
-        diffusion_units=stubs.unit.um**2 / stubs.unit.sec,
+        concentration_units=smart.units.unit.uM,
+        diffusion_units=smart.units.unit.um**2 / smart.units.unit.sec,
         initial_condition=0.01,
         D=2.0,
         name="A",
@@ -56,8 +50,8 @@
 @pytest.fixture(scope="session")
 def species_kwargs_AER():
     return dict(
-        concentration_units=stubs.unit.uM,
-        diffusion_units=stubs.unit.um**2 / stubs.unit.sec,
+        concentration_units=smart.units.unit.uM,
+        diffusion_units=smart.units.unit.um**2 / smart.units.unit.sec,
         initial_condition=200.0,
         D=5.0,
         name="AER",
@@ -71,7 +65,7 @@
     return dict(
         dimensionality=3,
         name="Cyto",
-        compartment_units=stubs.unit.um,
+        compartment_units=smart.units.unit.um,
         cell_marker=1,
     )
 
@@ -81,7 +75,7 @@
     return dict(
         dimensionality=2,
         name="PM",
-        compartment_units=stubs.unit.um,
+        compartment_units=smart.units.unit.um,
         cell_marker=10,
     )
 
@@ -91,12 +85,8 @@
     return dict(
         name="k3f",
         value=100,
-        unit=1 / (stubs.unit.uM * stubs.unit.sec),
+        unit=1 / (smart.units.unit.uM * smart.units.unit.sec),
         group="some group",
         notes="Some notes",
         use_preintegration=True,
-    )
-=======
-def smart_config(request):
-    return smart.config.Config()
->>>>>>> a5ad3140
+    )