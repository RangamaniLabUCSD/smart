--- conflicted
+++ resolved
@@ -801,34 +801,6 @@
             s.latex_name
         super().print(tablefmt, self.properties_to_print, filename, max_col_width)
 
-<<<<<<< HEAD
-=======
-    def print_to_latex(
-        self,
-        properties_to_print=None,
-        max_col_width=None,
-        sig_figs=2,
-        return_df=False,
-    ):
-        properties_to_print = ["_latex_name"]
-        properties_to_print.extend(self.properties_to_print)
-        df = super().print_to_latex(properties_to_print, max_col_width, sig_figs, return_df=True)
-        # fix dof_index
-        for col in df.columns:
-            if col == "dof_index":
-                df[col] = df[col].astype(int)
-        # fix name
-        # get the column of df that contains the name
-        # this can be more robust
-        # df.columns
-
-        if return_df:
-            return df
-        else:
-            with pandas.option_context("max_colwidth", 1000):
-                logger.info(df.to_latex(escape=False, longtable=True, index=False))
-
->>>>>>> 254e4965
 
 @dataclass
 class Species(ObjectInstance):
