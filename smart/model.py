--- conflicted
+++ resolved
@@ -16,13 +16,10 @@
 from cached_property import cached_property
 from sympy.parsing.sympy_parser import parse_expr
 from tabulate import tabulate
-<<<<<<< HEAD
-=======
 from scipy import integrate
 from sympy.utilities.lambdify import lambdify
 from pathlib import Path
 import re
->>>>>>> a23b3625
 
 try:
     from ufl_legacy.algorithms.ad import expand_derivatives
@@ -31,12 +28,7 @@
     from ufl.algorithms.ad import expand_derivatives
     from ufl.form import sub_forms_by_domain
 
-<<<<<<< HEAD
-from .common import Stopwatch
-from .common import sub
-=======
 from .common import Stopwatch, sub
->>>>>>> a23b3625
 from .config import Config
 from .mesh import ChildMesh, ParentMesh
 from .model_assembly import (
