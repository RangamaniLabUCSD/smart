--- conflicted
+++ resolved
@@ -301,41 +301,8 @@
 # SOLVING
 #===============================================================================
 #===============================================================================
-<<<<<<< HEAD
-    def solve_test(self, op_split_scheme = "DRD", plot_period=1):
-        ## solve
-        self.init_solver_and_plots()
-        self.t_list=[]
-        self.errors=[]
-        self.stopwatch("Total simulation")
-        while True:
-            self.t_list.append(self.t)
-            self.errors.append(np.max(self.u['cyto']['u'].vector().get_local()-(lambda t:10*np.exp(-5*t))(self.t))/(lambda t:10*np.exp(-5*t))(self.t))
-            # Solve using specified operator-splitting scheme (just DRD for now)
-            if op_split_scheme == "DRD":
-                self.DRD_solve(boundary_method='RK45')
-            elif op_split_scheme == "DR":
-                self.DR_solve(boundary_method='RK45')
-            else:
-                raise Exception("I don't know what operator splitting scheme to use")
-
-            self.compute_statistics()
-            if self.idx % plot_period == 0 or self.t >= self.final_t:
-                self.plot_solution()
-                self.plot_solver_status()
-            if self.t >= self.final_t:
-                self.t_list.append(self.t)
-                self.errors.append(np.max(self.u['cyto']['u'].vector().get_local()-(lambda t:10*np.exp(-5*t))(self.t))/(lambda t:10*np.exp(-5*t))(self.t))
-                break
-
-        self.stopwatch("Total simulation", stop=True)
-        Print("Solver finished with %d total time steps." % self.idx)
-
-    def solve(self, plot_period=1):
-=======
 
     def solve_test(self, plot_period=1):
->>>>>>> 5d2f43c9
         ## solve
         self.init_solver_and_plots()
         self.t_list=[]
