[build-system] # Require setuptool version due to https://github.com/pypa/setuptools/issues/2938
requires = ["setuptools>=61.0.0", "wheel"]

[project]
name = "fenics-smart"
version = "2.0.1"
description = "SMART is a biophysical simulation library that provides a level of abstraction to models, making it easier for users to develop, share, and simulate their mathematical models"
authors = [{name = "Justin Laughlin", email = "justinglaughlin@gmail.com"}]
license = {file = "LICENSE"}
readme = "README.md"
requires-python = ">=3.8"
dependencies = [
    "numpy>=1.16.0",
    "pandas",
    "Pint",
    "scipy>=1.1.0",
    "sympy",
    "dataclasses",
    "cached-property",
    "tabulate",
    "termcolor",
    "termplotlib",
]


[project.urls]
homepage = "https://rangamanilabucsd.github.io/smart"
repository = "https://github.com/RangamaniLabUCSD/smart"

[tool.setuptools]
packages = ["smart"]


[project.optional-dependencies]
test = [
    "pytest",
    "pytest-cov",
]
docs = [
   "jupyter-book",
   "sphinx-autoapi"
]
examples = [
    "meshio",
    "gmsh",
<<<<<<< HEAD
    "pyvista==0.38.4",
    "panel"
=======
    "matplotlib",
>>>>>>> 36ca7b39
]
all = [
   "smart[examples]",
   "smart[test]",
   "smart[docs]",
   "smart[dev]"
]


[tool.pytest.ini_options]
addopts = [
   "--cov=smart",
   "--cov-report=html",
   "--cov-report=term-missing",
   "-v"
]

testpaths = [
    "tests"
]


[tool.black]
#line-length = 79


[tool.ruff]
# Enable pycodestyle (`E`) and Pyflakes (`F`) codes by default.
select = ["E", "F"]
ignore = []

# Allow autofix for all enabled rules (when `--fix`) is provided.
fixable = ["A", "B", "C", "D", "E", "F"]
unfixable = []

# Exclude a variety of commonly ignored directories.
exclude = [
    ".bzr",
    ".direnv",
    ".eggs",
    ".git",
    ".hg",
    ".mypy_cache",
    ".nox",
    ".pants.d",
    ".pytype",
    ".ruff_cache",
    ".svn",
    ".tox",
    ".venv",
    "__pypackages__",
    "_build",
    "buck-out",
    "build",
    "dist",
    "node_modules",
    "venv",
]

# Same as Black.
line-length = 100

# Allow unused variables when underscore-prefixed.
dummy-variable-rgx = "^(_+|(_+[a-zA-Z0-9_]*[a-zA-Z0-9]+?))$"

# Assume Python 3.10.
target-version = "py310"

[tool.ruff.mccabe]
# Unlike Flake8, default to a complexity level of 10.
max-complexity = 10<|MERGE_RESOLUTION|>--- conflicted
+++ resolved
@@ -43,12 +43,9 @@
 examples = [
     "meshio",
     "gmsh",
-<<<<<<< HEAD
     "pyvista==0.38.4",
-    "panel"
-=======
-    "matplotlib",
->>>>>>> 36ca7b39
+    "panel",
+    "matplotlib"
 ]
 all = [
    "smart[examples]",
