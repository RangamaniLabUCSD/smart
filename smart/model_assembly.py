"""Classes for parameters, species, compartments, reactions, fluxes, and forms.
Model class contains functions to efficiently solve a system.
"""
import dataclasses
import logging
import numbers
from collections import OrderedDict as odict
from dataclasses import dataclass
from enum import Enum
from pprint import pformat
from textwrap import wrap
from typing import Any, List, Optional, Union, get_origin
import warnings

import dolfin as d
import numpy as np
import pandas
import pint
import sympy as sym

try:
    import ufl_legacy as ufl
except ImportError:
    import ufl
from cached_property import cached_property
from sympy import Symbol, integrate
from sympy.parsing.sympy_parser import parse_expr
from tabulate import tabulate
from pathlib import Path

from . import common
from .config import global_settings as gset
from .config import base_format
from .units import quantity_to_unit, unit, unit_to_quantity

__all__ = [
    "empty_sbmodel",
    "sbmodel_from_locals",
    "Compartment",
    "Parameter",
    "Reaction",
    "Species",
    "sbmodel_from_locals",
    "ParameterType",
]

comm = d.MPI.comm_world
rank = comm.rank
size = comm.size
root = 0

logger = logging.getLogger(__name__)


# ====================================================
# ====================================================
# Base Classes
# ====================================================
# ====================================================


class ParameterType(str, Enum):
    from_file = "from_file"
    constant = "constant"
    expression = "expression"
    from_xdmf = "from_xdmf"


class InvalidObjectException(Exception):
    pass


class ObjectContainer:
    """Parent class containing general methods used by all "containers" """

    def __init__(self, ObjectClass):  # df=None, Dict=None):
        self.Dict = odict()
        self._ObjectClass = ObjectClass
        self.properties_to_print = []  # properties to print

    # =====================================================================
    # ObjectContainer - General methods
    # ---------------------------------------------------------------------
    # General properties/methods to emulate some dictionary-like structure
    # + add some misc useful structure
    # =====================================================================

    @property
    def size(self):
        """Size of ObjectContainer"""
        return len(self.Dict)

    @property
    def items(self):
        """Return all items in container"""
        return self.Dict.items()

    @property
    def values(self):
        """Return all Dict values"""
        return self.Dict.values()

    def __iter__(self):
        """Iteratively return Dict values"""
        return iter(self.Dict.values())

    @property
    def keys(self):
        """Return all Dict keys"""
        return self.Dict.keys()

    @property
    def indices(self):
        return enumerate(self.keys)

    def to_dicts(self):
        """Returns a list of dicts that can be used to recreate the ObjectContainer"""
        return [obj.to_dict() for obj in self.values]

    def __getitem__(self, key):
        """syntactic sugar to allow: :code:`objcontainer[key] = objcontainer[key]`"""
        return self.Dict[key]

    def __setitem__(self, key, newvalue):
        """syntactic sugar to allow: :code:`objcontainer[key] = objcontainer[key]`"""
        self.Dict[key] = newvalue

    def add(self, *data):
        """Add data to object container"""
        if len(data) == 1:
            data = data[0]
            # Adding in the ObjectInstance directly
            if isinstance(data, self._ObjectClass):
                self[data.name] = data
            # Adding in an iterable of ObjectInstances
            else:
                # check if input is an iterable and if so add it item by item
                try:
                    iter(data)
                except Exception:
                    raise TypeError(
                        "Data being added to ObjectContainer must be either the "
                        "ObjectClass or an iterator."
                    )
                else:
                    if isinstance(data, dict):
                        for obj_name, obj in data.items():
                            self[obj_name] = obj
                    elif all([isinstance(obj, self._ObjectClass) for obj in data]):
                        for obj in data:
                            self[obj.name] = obj
                    else:
                        raise InvalidObjectException("Could not add data to ObjectContainer")
        # Adding via ObjectInstance arguments
        else:
            obj = self._ObjectClass(*data)
            self[obj.name] = obj

    def remove(self, name):
        """Remove data from object container"""
        if type(name) != str:
            raise TypeError("Argument must be the name of an object [str] to remove.")
        self.Dict.pop(name)

    def get_index(self, idx):
        """Get an element of the object container ordered dict by referencing its index"""
        return list(self.values)[idx]

    # ==============================================================================
    # ObjectContainer - Printing/data-formatting related methods
    # ==============================================================================

    def get_pandas_dataframe(
        self, properties_to_print: Optional[List[str]] = None, include_idx: bool = True
    ) -> pandas.DataFrame:
        """
        Create a `pandas.DataFrame` of all items in the class (defined through `self.items`)

        Args:
            properties_to_print: If set only the listed properties (by attribute name)
              is added to the series
            include_index: If true, add index as the first column in the data-frame.
        """

        df = pandas.DataFrame()
        if include_idx:
            if properties_to_print is not None and "idx" not in properties_to_print:
                properties_to_print.insert(0, "idx")
            for idx, (_, instance) in enumerate(self.items):
                with warnings.catch_warnings():
                    warnings.simplefilter("ignore")
                    # See https://github.com/hgrecco/pint-pandas/issues/128
                    df = pandas.concat(
                        [
                            df,
                            instance.get_pandas_series(
                                properties_to_print=properties_to_print, idx=idx
                            )
                            .to_frame()
                            .T,
                        ]
                    )
        else:
            for idx, (_, instance) in enumerate(self.items):
                with warnings.catch_warnings():
                    warnings.simplefilter("ignore")
                    # See https://github.com/hgrecco/pint-pandas/issues/128
                    df = pandas.concat(
                        [
                            df,
                            instance.get_pandas_series(properties_to_print=properties_to_print)
                            .to_frame()
                            .T,
                        ]
                    )

        return df

    def print_to_latex(
        self,
        properties_to_print=None,
        max_col_width=None,
        sig_figs=3,
        return_df=False,
    ):
        """
        Print object properties in latex format.
        Requires latex packages :code:`\siunitx` and :code:`\longtable`
        """

        df = self.get_pandas_dataframe_formatted(
            properties_to_print=properties_to_print,
            max_col_width=max_col_width,
            sig_figs=sig_figs,
        )
        df = df.copy(deep=True)

        # Change certain df entries to best format for display
        for name in df.index:
            if "_" in name:
                new_name = name.replace("_", "\_")
                df = df.rename(index={name: new_name})

        for row in range(df.shape[0]):
            for col in range(df.shape[1]):
                if df.columns[col] == "eqn_str":
                    cur_str = df.iat[row, col]
                    cur_str = "$" + cur_str + "$"
                    cur_str = cur_str.replace("**", "^")
                    idx = 0
                    while idx < len(cur_str):
                        if cur_str[idx] == "_":
                            cur_str = cur_str[0 : idx + 1] + "{" + cur_str[idx + 1 :]
                            isMath = False
                            testIdx = idx + 2
                            while not isMath:
                                if not (cur_str[testIdx].isalnum() or cur_str[testIdx] == "_"):
                                    if cur_str[testIdx] == "*":
                                        cur_str = cur_str[0:testIdx] + "} " + cur_str[testIdx + 1 :]
                                    else:
                                        cur_str = cur_str[0:testIdx] + "}" + cur_str[testIdx:]
                                    isMath = True
                                else:
                                    testIdx += 1
                            idx = testIdx + 2
                        elif cur_str[idx] == "*":
                            cur_str = cur_str[0:idx] + " " + cur_str[idx + 1 :]
                            idx += 1
                        else:
                            idx += 1
                    df.iloc[row, col] = cur_str
                elif isinstance(df.iat[row, col], str):
                    cur_str = df.iat[row, col]
                    if "_" in cur_str:
                        df.iloc[row, col] = cur_str.replace("_", "\_")
                elif isinstance(df.iat[row, col], list):
                    cur_str = str(df.iat[row, col])
                    cur_str = cur_str.replace("_", "\_")
                    new_list = list(cur_str)
                    quoteCount = 0
                    # switch every other quote to an opening quote `
                    for i in range(len(new_list)):
                        if new_list[i] == "'":
                            quoteCount += 1
                            if np.mod(quoteCount, 2):
                                new_list[i] = "`"
                    cur_str = "".join(new_list)
                    df.iloc[row, col] = cur_str
                # Convert quantity objects to unit
                elif isinstance(df.iat[row, col], pint.Quantity):
                    x = df.iat[row, col]
                    if isinstance(x.magnitude, str):
                        df.iloc[row, col] = f"{x:s~P}"
                    else:
                        df.iloc[row, col] = f"${x:0.{sig_figs}e~Lx}$"

        for i, col in enumerate(df.columns):
            if hasattr(self, "print_names"):
                df = df.rename(columns={col: self.print_names[i]})
            else:
                if "_" in col:
                    df = df.rename(columns={col: col.replace("_", "\_")})

        if return_df:
            return df
        else:
            with pandas.option_context("max_colwidth", 1000):
                logger.info(df.to_latex(escape=False, longtable=True, index=True))

    def get_pandas_dataframe_formatted(
        self,
        properties_to_print: Optional[Union[str, List[str]]] = None,
        max_col_width=50,
        sig_figs=2,
    ):
        """Get formatted pandas dataframe for printing object properties."""
        # Get the pandas dataframe with the properties we want to print
        if properties_to_print is not None:
            if not isinstance(properties_to_print, list):
                properties_to_print = [properties_to_print]
        elif hasattr(self, "properties_to_print"):
            properties_to_print = self.properties_to_print
        df = self.get_pandas_dataframe(properties_to_print=properties_to_print, include_idx=False)

        if properties_to_print:
            df = df[properties_to_print]

        # add new lines to df entries (type str) that exceed max col width
        if max_col_width:
            for col in df.columns:
                if isinstance(df[col].iloc[0], str):
                    df[col] = df[col].apply(lambda x: "\n".join(wrap(x, max_col_width)))

        # remove leading underscores from df column names (used for cached properties)
        for col in df.columns:
            # if isinstance(df[col][0], str) and col[0] == '_':
            if col[0] == "_":
                df.rename(columns={col: col[1:]}, inplace=True)

        return df

    def print(
        self,
        tablefmt="fancy_grid",
        properties_to_print=None,
        filename=None,
        max_col_width=50,
        sig_figs=2,
    ):
        """Print object properties to file and/or terminal."""

        df = self.get_pandas_dataframe_formatted(
            properties_to_print=properties_to_print,
            max_col_width=max_col_width,
            sig_figs=sig_figs,
        )

        # # Change certain df entries to best format for printing
        for row in range(df.shape[0]):
            for col in range(df.shape[1]):
                if isinstance(df.iat[row, col], pint.Quantity):
                    x = df.iat[row, col]
                    if isinstance(x.magnitude, str):
                        df.iloc[row, col] = f"{x:s~P}"
                    else:
                        df.iloc[row, col] = f"{x:0.{sig_figs}e~P}"

        # print to file
        if filename is None:
            if hasattr(self, "print_names"):
                logger.info(
                    tabulate(df, headers=self.print_names, tablefmt=tablefmt),
                    extra=dict(format_type="table"),
                )
            else:
                logger.info(
                    tabulate(df, headers="keys", tablefmt=tablefmt),
                    extra=dict(format_type="table"),
                )
        else:
            file_handler = logging.FileHandler(filename)
            file_handler.setFormatter(logging.Formatter(base_format))
            logger.addHandler(file_handler)
            logger.info(tabulate(df, headers="keys", tablefmt=tablefmt))  # ,
            logger.removeHandler(file_handler)

    def __str__(self):
        df = self.get_pandas_dataframe(properties_to_print=self.properties_to_print)
        df = df[self.properties_to_print]

        return tabulate(df, headers="keys", tablefmt="fancy_grid")


class ObjectInstance:
    """Parent class containing general methods used by all smart
    "objects": i.e. parameters, species, compartments, reactions, fluxes, forms
    """

    def _check_input_type_validity(self):
        "Check that the inputs have the same type (or are convertible) to the type hint."
        for field in dataclasses.fields(self):
            value = getattr(self, field.name)
            if field.type == Any or get_origin(field.type) == Union:
                continue
            elif not isinstance(value, field.type):
                try:
                    setattr(self, field.name, field.type(value))
                except Exception:
                    raise TypeError(
                        f"Object {self.name!r} type error: the attribute {field.name!r} "
                        f"is expected to be {field.type}, got {type(value)} instead. "
                        "Conversion to the expected type was attempted but unsuccessful."
                    )

    def _convert_pint_quantity_to_unit(self):
        """Convert all attributes of the class that is a :code:`pint.Quantity`
        into a :code:`pint.Unit`."""
        # strip the magnitude and keep the units. Warn if magnitude!=1
        for name, attr in vars(self).items():
            if isinstance(attr, pint.Quantity):
                setattr(self, name, quantity_to_unit(attr))

    def _convert_pint_unit_to_quantity(self):
        """Convert all attributes of the class that is a :code:`pint.Unit`
        into a :code:`pint.Quantity`."""
        for name, attr in vars(self).items():
            if isinstance(attr, pint.Unit):
                setattr(self, name, unit_to_quantity(attr))

    def get_pandas_series(
        self, properties_to_print: Optional[List[str]] = None, idx: Optional[int] = None
    ):
        """
        Convert attributes of the class into a :code:`pandas.Series`.

        Args:
            properties_to_print: If set only the listed properties (by attribute name)
                is added to the series
            index: If set add to series
        """
        if properties_to_print is not None:
            dict_to_convert = odict({"idx": idx})
            dict_to_convert.update(
                odict(
                    [
                        (key, val)
                        for (key, val) in self.__dict__.items()
                        if key in properties_to_print
                    ]
                )
            )
        else:
            dict_to_convert = self.__dict__
        return pandas.Series(dict_to_convert, name=self.name)

    def print(self, properties_to_print=None):
        """Print properties in current object instance."""
        if rank == root:
            logger.info("Name: " + self.name)
            # if a custom list of properties to print is provided, only use those
            if properties_to_print:
                dict_to_print = dict(
                    [
                        (key, val)
                        for (key, val) in self.__dict__.items()
                        if key in properties_to_print
                    ]
                )
            else:
                dict_to_print = self.__dict__
                logger.info(pformat(dict_to_print, width=240))


# ==============================================================================
# ==============================================================================
# Classes for parameters, species, compartments, reactions, and fluxes
# ==============================================================================
# ==============================================================================


class ParameterContainer(ObjectContainer):
    def __init__(self):
        super().__init__(Parameter)

        self.properties_to_print = [
            "_print_val",
            "notes",
        ]
        self.print_names = [
            "Value/Equation",
            "Description",
        ]

    def print(
        self,
        tablefmt="fancy_grid",
        properties_to_print=None,
        filename=None,
        max_col_width=50,
    ):
        for s in self:
            s.print_val
        super().print(tablefmt, self.properties_to_print, filename, max_col_width)


@dataclass
class Parameter(ObjectInstance):
    """
    Parameter objects contain information for the various parameters involved in reactions,
    such as binding rates and dissociation constants.
    A Parameter object that is constant over time and space is initialized by calling

    .. code:: python

        param_var = Parameter(
            name, value, unit, group (opt), notes (opt),
            use_preintegration (opt)
            )

    Args:
        name: string naming the parameter
        value: value of the given parameter
        unit: units associated with given value
        group (optional): string placing this parameter in a designated group;
             for organizational purposes when there are multiple reaction modules
        notes (optional): string related to this parameter
        use_preintegration (optional): not applicable for constant parameter

    To initialize a parameter object that varies over time, you can either
    specify a string that gives the parameter as a function of time (t)
    or load data from a .txt file.

    To load from a string expression, call:

    .. code:: python

        param_var = Parameter.from_expression(
            name, sym_expr, unit, preint_sym_expr (opt), group (opt),
            notes (opt), use_preintegration (opt)
        )

    Inputs are the same as described above, except:

    Args:
        sym_expr: string specifying an expression, "t" should be the only free variable
        preint_sym_expr (optional): string giving the integral of the expression; if not given
                                  and use_preintegration is true, then sympy tries to integrate
                                  using sympy.integrate()
        use_preintegration (optional):  use preintegration in solution process if
                                     "use_preintegration" is true (defaults to false)

    To load parameter over time from a .txt file, call:

    .. code:: python

        param_var = Parameter.from_file(
            name, sampling_file, unit, group (opt),
            notes (opt), use_preintegration (opt)
        )

    Inputs are the same as described above, except:

    Args:
        sampling_file: name of text file giving parameter data in two columns (comma-separated) -
                     first column is time (starting with t=0.0) and second is parameter values
        use_preintegration (optional):  use preintegration in solution process if
                                     "use_preintegration" is true (defaults to false),
                                     uses sci.integrate.cumtrapz for numerical integration

    To load a space-dependent parameter over time from an .xdmf file, call:

    .. code:: python

        param_var = Parameter.from_file(
            name, xdmf_file, unit, compartment, group (opt),
            notes (opt), use_preintegration (opt)
        )
        from_xdmf(
        cls, name, xdmf_file, unit, compartment, group="", notes="", use_preintegration=False
    ):

    Inputs are the same as described above, except:

    Args:
        xdmf_file: name of the xdmf file with parameters saved at multiple time points
                    (linked to an hdf5 file), saved using dolfin.XDMFFile.write()
        compartment: string matching the compartment associated with the saved xdmf.
                     In the current implementation, dimensions must match exactly.
        use_preintegration: will always be set to false, not implemented for this case yet

    """

    name: str
    value: float
    unit: pint.Unit
    group: str = ""
    notes: str = ""
    use_preintegration: bool = False
<<<<<<< HEAD
    sym_expr: Any = ""
    xdmf_file: Any = ""
=======
    sym_expr: Union[str, sym.core.Expr] = ""
>>>>>>> 3bdbc8cc

    def to_dict(self):
        """Convert to a dict that can be used to recreate the object."""
        keys_to_keep = [
            "name",
            "value",
            "unit",
            "group",
            "notes",
            "use_preintegration",
            "is_time_dependent",
            "is_space_dependent",
            "sym_expr",
            "preint_sym_expr",
            "sampling_data",
            "preint_sampling_data",
            "type",
            "free_symbols",
        ]
        return {key: self.__dict__[key] for key in keys_to_keep}

    @classmethod
    def from_dict(cls, input_dict):
        """Read parameter object from Dict"""
        parameter = cls(input_dict["name"], input_dict["value"], input_dict["unit"])
        for key, val in input_dict.items():
            setattr(parameter, key, val)
        parameter.__post_init__()
        return parameter

    @classmethod
    def from_file(cls, name, sampling_file, unit, group="", notes="", use_preintegration=False):
        """ "
        Load in a purely time-dependent scalar function from data
        Data needs to be read in from a text file with two columns
        where the first column is time (first entry must be 0.0)
        and the second column is the parameter values.
        Columns should be comma-separated.
        """
        # load in sampling data file
        sampling_data = np.genfromtxt(sampling_file, dtype="float", delimiter=",")
        logger.info(f"Loading in data for parameter {name}", extra=dict(format_type="log"))
        if sampling_data[0, 0] != 0.0 or sampling_data.shape[1] != 2:
            raise NotImplementedError
        value = sampling_data[0, 1]  # initial value

        parameter = cls(
            name,
            value,
            unit,
            group=group,
            notes=notes,
            use_preintegration=use_preintegration,
        )

        if use_preintegration:
            # preintegrate sampling data using cumtrapz
            from scipy.integrate import cumtrapz

            int_data = cumtrapz(sampling_data[:, 1], x=sampling_data[:, 0], initial=0)
            # concatenate time vector
            preint_sampling_data = np.hstack(
                sampling_data[:, 0].reshape(-1, 1), int_data.reshape(-1, 1)
            )
            parameter.preint_sampling_data = preint_sampling_data

        # initialize instance
        parameter.sampling_file = sampling_file
        parameter.sampling_data = sampling_data
        parameter.is_time_dependent = True
        parameter.is_space_dependent = False
        parameter.type = ParameterType.from_file
        parameter.__post_init__()
        logger.info(
            f"Time-dependent parameter {name} loaded from file.",
            extra=dict(format_type="log"),
        )

        return parameter

    @classmethod
    def from_xdmf(
        cls, name, xdmf_file, unit, compartment, group="", notes="", use_preintegration=False
    ):
        """ "
        Data read in from an xdmf/h5 file pairing
        """
        if isinstance(xdmf_file, str):
            xdmf_file = Path(xdmf_file)
        assert xdmf_file.is_file(), f"{str(xdmf_file)} could not be found to load parameter"

        logger.debug(f"Loading initial condition for {name} from file")
        if xdmf_file.suffix == ".xdmf":
            xdmfCur = str(xdmf_file)
            h5Cur = xdmfCur[0:-4] + "h5"
        else:
            raise TypeError(f"{str(xdmf_file)} cannot be used for loading parameter, must be xdmf")

        # load in xdmf file
        logger.info(f"Loading in data for parameter {name}", extra=dict(format_type="log"))

        if use_preintegration:
            logger.warning(
                f"Setting use_preintegration to False for parameter {name}."
                "Not currently implemented for parameters loaded from xdmf"
            )
            use_preintegration = False
        parameter = cls(
            name,
            0.0,
            unit,
            group=group,
            notes=notes,
            use_preintegration=use_preintegration,
        )
        parameter.compartment = compartment
        # initialize instance
        parameter.xdmf_file = xdmfCur
        parameter.h5_file = h5Cur
        parameter.is_time_dependent = True
        parameter.is_space_dependent = True
        parameter.type = ParameterType.from_xdmf
        parameter.__post_init__()
        logger.info(
            f"Parameter {name} linked to xdmf file.",
            extra=dict(format_type="log"),
        )

        return parameter

    @classmethod
    def from_expression(
        cls,
        name,
        sym_expr,
        unit,
        preint_sym_expr=None,
        group="",
        notes="",
        use_preintegration=False,
        numerical_int=False,
    ):
        """
        Use sympy to parse time-dependent expression for parameter
        Note that the user can provide a symbolic expression for preintegration
        There was previously a concern that the preintegration expression would no longer be valid
        if the parameter appears in another time-dependent expression.
        However, in the current version of SMART, there is no way to include a time-dependent
        parameter in the definition of another time-dependent parameter, so this is not applicable.
        This should be kept in mind for future versions of SMART. The associated warning was:
        #     logger.warning(
        #         f"Warning! Pre-integrating parameter {self.name}. Make sure that "
        #         f"expressions {self.name} appears in have no other time-dependent variables,"
        #         "else this preintegration expression may be invalid",
        #         extra=dict(format_type="warning"),
        #     )
        """
        # Parse the given string to create a sympy expression
        if isinstance(sym_expr, str):
            sym_expr = parse_expr(sym_expr)
        x, y, z = (Symbol(f"x[{i}]") for i in range(3))
        sym_expr = sym_expr.subs({"x": x, "y": y, "z": z})

        # Check if expression is time/space dependent
        free_symbols = [str(x) for x in sym_expr.free_symbols]
        is_time_dependent = "t" in free_symbols
        is_space_dependent = not {"x[0]", "x[1]", "x[2]"}.isdisjoint(set(free_symbols))
        # For now, parameters can only be defined in terms of time/space
        if not {"x[0]", "x[1]", "x[2]", "t"}.issuperset(free_symbols):
            raise NotImplementedError

        if is_time_dependent and not is_space_dependent:
            value = float(sym_expr.subs({"t": 0.0}))
        else:
            dolfin_expression = d.Expression(sym.printing.ccode(sym_expr), t=0.0, degree=3)
            value = float(sym_expr.subs({"t": 0.0, "x[0]": 0.0, "x[1]": 0.0, "x[2]": 0.0}))

        parameter = cls(
            name,
            value,
            unit,
            group=group,
            notes=notes,
            use_preintegration=use_preintegration,
        )

        if use_preintegration:
            if preint_sym_expr:
                if isinstance(preint_sym_expr, str):
                    preint_sym_expr = parse_expr(preint_sym_expr)
                preint_sym_expr = preint_sym_expr.subs({"x": x, "y": y, "z": z})
            elif numerical_int:
                preint_sym_expr = None
                parameter.int_vec = [0.0]
            else:
                # try to integrate
                t = Symbol("t")
                preint_sym_expr = integrate(sym_expr, t)
            parameter.preint_sym_expr = preint_sym_expr

        parameter.free_symbols = free_symbols
        parameter.sym_expr = sym_expr
        parameter.is_time_dependent = is_time_dependent
        parameter.is_space_dependent = is_space_dependent
        if is_space_dependent:
            parameter.dolfin_expression = dolfin_expression

        parameter.type = ParameterType.expression
        parameter.__post_init__()
        logger.debug(
            f"Time-dependent parameter {name} evaluated from expression.",
            extra=dict(format_type="log"),
        )

        return parameter

    def __post_init__(self):
        if not hasattr(self, "is_time_dependent"):
            self.is_time_dependent = False
        if not hasattr(self, "is_space_dependent"):
            self.is_space_dependent = False

        attributes = [
            "sym_expr",
            "preint_sym_expr",
            "sampling_file",
            "sampling_data",
            "preint_sampling_data",
            "free_symbols",
        ]
        for attribute in attributes:
            if not hasattr(self, attribute):
                setattr(self, attribute, None)

        if not hasattr(self, "type"):
            self.type = ParameterType.constant

        self._convert_pint_quantity_to_unit()
        self._check_input_type_validity()
        self._convert_pint_unit_to_quantity()
        self.check_validity()
        self.value_vector = np.array([0, self.value])

    @property
    def dolfin_quantity(self):
        if self.type == ParameterType.from_xdmf:
            return self.dolfin_function * self.unit
        elif hasattr(self, "dolfin_expression"):
            return self.dolfin_expression * self.unit
        else:
            return self.dolfin_constant * self.unit

    @property
    def quantity(self):
        self._quantity = self.value * self.unit
        return self._quantity

    @property
    def print_val(self):
        if self.type == ParameterType.from_xdmf:
            return str(self.xdmf_file) * self.unit
        elif self.sym_expr == "":
            self._print_val = self.value * self.unit
        else:
            self._print_val = str(self.sym_expr) * self.unit
        return self._print_val

    def check_validity(self):
        """Confirm that time-dependent parameter is defined in terms of time"""
        if self.is_time_dependent:
            if all(
                [
                    x in ("", None)
                    for x in [
                        self.sampling_file,
                        self.sym_expr,
                        self.preint_sym_expr,
                        self.xdmf_file,
                    ]
                ]
            ):
                raise ValueError(
                    f"Parameter {self.name} is marked as time dependent "
                    "but is not defined in terms of time."
                )


class SpeciesContainer(ObjectContainer):
    def __init__(self):
        super().__init__(Species)
        self.properties_to_print = [
            "compartment_name",
            "_Diffusion",
            "_Initial_Concentration",
        ]
        self.print_names = [
            "Compartment",
            "D",
            "Initial condition",
        ]

    def print(
        self,
        tablefmt="fancy_grid",
        properties_to_print=None,
        filename=None,
        max_col_width=50,
    ):
        for s in self:
            s.D_quantity
            s.latex_name
            s.initial_condition_quantity
        super().print(tablefmt, self.properties_to_print, filename, max_col_width)


@dataclass
class Species(ObjectInstance):
    """
    Each Species object contains information for one state variable in the model
    (can be a molecule, receptor open probability, membrane voltage, etc.)

    Args:
        name: string naming the species
        conc_init: initial concentration for this species
            (can be an expression given by a string to be parsed by sympy
            - the only unknowns in the expression should be x, y, and z)
        conc_units: concentration units for this species
        D: diffusion coefficient value
        diffusion_units: units for diffusion coefficient
        compartment_name: each species should be assigned to a single compartment
        group (optional): for larger models, specifies a group of species this belongs to;
            for organizational purposes when there are multiple reaction modules

    Species object is initialized by calling:

    .. code:: python

        species_var = Species(
            name, initial_condition, concentration_units,
            D, diffusion_units, compartment_name, group (opt)
        )
    """

    name: str
    initial_condition: Any
    concentration_units: pint.Unit
    D: float
    diffusion_units: pint.Unit
    compartment_name: str
    group: str = ""

    def to_dict(self):
        "Convert to a dict that can be used to recreate the object."
        keys_to_keep = [
            "initial_condition",
            "concentration_units",
            "D",
            "diffusion_units",
            "compartment_name",
            "group",
        ]
        return {key: self.__dict__[key] for key in keys_to_keep}

    @classmethod
    def from_dict(cls, input_dict):
        """Load Species object from Dict"""
        return cls(**input_dict)

    def __post_init__(self):
        # self.sub_species = {} # additional compartments this species
        # may live in in addition to its primary one
        self.is_in_a_reaction = False
        self.is_an_added_species = False
        self.dof_map = None
        self.u = dict()
        self._usplit = dict()
        self.ut = None
        self.v = None
        self.has_subdomain = False

        if isinstance(self.initial_condition, float):
            pass
        elif isinstance(self.initial_condition, int):
            self.initial_condition = float(self.initial_condition)
        elif isinstance(self.initial_condition, str):
            x, y, z = (Symbol(f"x[{i}]") for i in range(3))
            # Parse the given string to create a sympy expression
            sym_expr = parse_expr(self.initial_condition).subs({"x": x, "y": y, "z": z})

            # Check if expression is space dependent
            free_symbols = [str(x) for x in sym_expr.free_symbols]
            if "curv" in free_symbols:
                # then keep as string to put in curvature dependence later after loading mesh
                self.initial_condition_expression = self.initial_condition
            elif not {"x[0]", "x[1]", "x[2]"}.issuperset(free_symbols):
                raise NotImplementedError
            else:
                logger.debug(
                    f"Creating dolfin object for space-dependent initial condition {self.name}",
                    extra=dict(format_type="log"),
                )
                self.initial_condition_expression = d.Expression(
                    sym.printing.ccode(sym_expr), degree=1
                )
        elif isinstance(self.initial_condition, Path):
            pass  # keep as path
        else:
            raise TypeError("initial_condition must be a float or string or path.")

        self._convert_pint_quantity_to_unit()
        self._check_input_type_validity()
        self._convert_pint_unit_to_quantity()
        self.check_validity()

    def check_validity(self):
        """Species validity checks:

        * Initial condition is greater than or equal to 0
        * Diffusion coefficient is greater than or equal to 0
        * Diffusion coefficient has units of length^2/time
        """
        # checking values
        if isinstance(self.initial_condition, float) and self.initial_condition < 0.0:
            raise ValueError(
                f"Initial condition for species {self.name} must be greater or equal to 0."
            )
        if self.D < 0.0:
            raise ValueError(
                f"Diffusion coefficient for species {self.name} must be greater or equal to 0."
            )
        # checking units
        if not self.diffusion_units.check("[length]^2/[time]"):
            raise ValueError(
                f"Units of diffusion coefficient for species {self.name} must "
                "be dimensionally equivalent to [length]^2/[time]."
            )

    def restrict_to_subdomain(self, mf, mfval):
        self.has_subdomain = True
        self.subdomain_data = mf
        self.subdomain_val = mfval

    @cached_property
    def vscalar(self):
        return d.TestFunction(common.sub(self.compartment.V, 0, True))

    @property
    def dolfin_quantity(self):
        return self._usplit["u"] * self.concentration_units

    @property
    def initial_condition_quantity(self):
        if isinstance(self.initial_condition, Path):
            self._Initial_Concentration = "from file"
        else:
            self._Initial_Concentration = self.initial_condition * self.concentration_units
        return self._Initial_Concentration

    @property
    def D_quantity(self):
        self._Diffusion = self.D * self.diffusion_units
        return self._Diffusion

    @property
    def sym(self):
        self._sym = Symbol(self.name)
        return self._sym

    @property
    def latex_name(self):
        # Change _ to - in name
        name = self.name.replace("_", "-")
        self._latex_name = sym.latex(Symbol(name))
        return self._latex_name

    @property
    def sol(self):
        if not hasattr(self, "u") or "u" not in self.u:
            raise RuntimeError("Solution does not exist. Please run a simulation first")
        return self.u["u"]


class CompartmentContainer(ObjectContainer):
    def __init__(self):
        super().__init__(Compartment)

        self.properties_to_print = [
            "dimensionality",
            "num_species",
            "_num_vertices",
            "_num_cells",
            "cell_marker",
            "_nvolume",
        ]
        self.print_names = [
            "Dimensionality",
            "Species",
            "Vertices",
            "Cells",
            "Marker value",
            "Size",
        ]

    def print(
        self,
        tablefmt="fancy_grid",
        properties_to_print=None,
        filename=None,
        max_col_width=50,
    ):
        for c in self:
            c.mesh_id
            c.nvolume
            c.num_vertices
            c.num_dofs
            c.num_dofs_local
            c.num_cells
        super().print(tablefmt, self.properties_to_print, filename, max_col_width)


@dataclass
class Compartment(ObjectInstance):
    """Each Compartment object contains information describing a surface, volume, or edge
    within the geometry of interest. The object is initialized by calling:

        .. code:: python

            compartment_var = Compartment(name, dimensionality, compartment_units, cell_marker)

    Args:
        name: string naming the compartment
        dimensionality: topological dimensionality (e.g. 3 for volume, 2 for surface)
        compartment_units: length units for the compartment
        cell_marker: marker value identifying the compartment in the parent mesh
    """

    name: str
    dimensionality: int
    compartment_units: pint.Unit
    cell_marker: Any

    def to_dict(self):
        "Convert to a dict that can be used to recreate the object."
        keys_to_keep = ["name", "dimensionality", "compartment_units", "cell_marker"]
        return {key: self.__dict__[key] for key in keys_to_keep}

    @classmethod
    def from_dict(cls, input_dict):
        return cls(**input_dict)

    def __post_init__(self):
        if (
            isinstance(self.cell_marker, list)
            and not all([isinstance(m, int) for m in self.cell_marker])
            or not isinstance(self.cell_marker, (int, list))
        ):
            raise TypeError("cell_marker must be an int or list of ints.")

        self._convert_pint_quantity_to_unit()
        self._check_input_type_validity()
        self._convert_pint_unit_to_quantity()
        self.check_validity()

        # Initialize
        self.species = odict()
        self.u = dict()
        self._usplit = dict()
        self.V = None
        self.v = None

    def check_validity(self):
        """
        Compartment validity checks:

        * Compartment dimensionality is 1,2, or 3
        * Compartment units are of type "length"
        """
        if self.dimensionality not in [1, 2, 3]:
            raise ValueError(
                f"Compartment {self.name} has dimensionality {self.dimensionality}. "
                "Dimensionality must be in [1,2,3]."
            )
        # checking units
        if not self.compartment_units.check("[length]"):
            raise ValueError(
                f"Compartment {self.name} has units of {self.compartment_units} "
                "- units must be dimensionally equivalent to [length]."
            )

    def specify_nonadjacency(self, nonadjacent_compartment_list=None):
        """Specify if this compartment is NOT adjacent to another compartment.
        Not necessary, but will speed-up initialization of very large problems.
        Only needs to be specified for surface meshes as those are the
        ones that MeshViews are built on.
        """
        if nonadjacent_compartment_list is None:
            self.nonadjacent_compartment_list = []
        self.nonadjacent_compartment_list = nonadjacent_compartment_list

    @property
    def measure_units(self):
        return self.compartment_units**self.dimensionality

    @property
    def mesh_id(self):
        self._mesh_id = self.mesh.id
        return self._mesh_id

    @property
    def dolfin_mesh(self):
        return self.mesh.dolfin_mesh

    @property
    def nvolume(self):
        """nvolume with proper units"""
        self._nvolume = self.mesh.nvolume * self.compartment_units**self.dimensionality
        return self._nvolume

    @property
    def num_cells(self):
        self._num_cells = self.mesh.num_cells
        return self._num_cells

    @property
    def num_facets(self):
        self._num_facets = self.mesh.num_facets
        return self._num_facets

    @property
    def num_vertices(self):
        self._num_vertices = self.mesh.num_vertices
        return self._num_vertices

    @property
    def num_dofs(self):
        """Number of degrees of freedom for this compartment"""
        # self._num_dofs = self.num_species * self.num_vertices
        # return self._num_dofs
        if self.V is None:
            self._num_dofs = 0
        else:
            self._num_dofs = self.V.dim()
        return self._num_dofs

    @property
    def num_dofs_local(self):
        """Number of degrees of freedom for this compartment, local to this process"""
        if self.V is None:
            self._num_dofs_local = 0
        else:
            self._ownership_range = self.V.dofmap().ownership_range()
            self._num_dofs_local = self._ownership_range[1] - self._ownership_range[0]
        return self._num_dofs_local


class ReactionContainer(ObjectContainer):
    def __init__(self):
        super().__init__(Reaction)

        self.properties_to_print = ["lhs", "rhs", "eqn_str", "topology"]
        self.print_names = [
            "Reactants",
            "Products",
            "Equation",
            "Type",
        ]

    def print(
        self,
        tablefmt="fancy_grid",
        properties_to_print=None,
        filename=None,
        max_col_width=50,
    ):
        super().print(tablefmt, self.properties_to_print, filename, max_col_width)


@dataclass
class Reaction(ObjectInstance):
    """
    A Reaction object contains information on a single biochemical interaction
    between species in a single compartment or across multiple compartments.

    Args:
        name: string naming the reaction
        lhs: list of strings specifying the reactants for this reaction
        rhs: list of strings specifying the products for this reaction
            NOTE: the lists "lhs" and "rhs" determine the stoichiometry of the reaction;
            for instance, if two A's react to give one B, the reactants list would be
            :code:`["A","A"]`, and the products list would be :code:`["B"]`
        param_map: relationship between the parameters specified in the reaction string
            and those given in the parameter container. By default, the reaction parameters are
            "on" and "off" when a system obeys simple mass action.
            If the forward rate is given by a parameter :code:`k1` and the reverse
            rate is given by :code:`k2`, then :code:`param_map = {"on":"k1", "off":"k2"}`
        eqn_f_str: For systems not obeying simple mass action,
            this string specifies the forward reaction rate By default,
            this string is "on*{all reactants multiplied together}"
        eqn_r_str: For systems not obeying simple mass action,
            this string specifies the reverse reaction rate
            By default, this string is :code:`off*{all products multiplied together}`
            reaction_type: either "custom" or "mass_action" (default is "mass_action")
            [never a required argument]
        species_map: same format as param_map;
            required if the species does not appear in the lhs or rhs lists
        explicit_restriction_to_domain: string specifying where the reaction occurs;
            required if the reaction is not constrained by the reaction string
            (e.g., if production occurs only at the boundary,
            but the species being produced exists through the entire volume)
        group: string placing this reaction in a reaction group;
            for organizational purposes when there are multiple reaction modules
            flux_scaling: in certain cases, a given reactant or product
            may experience a scaled flux (for instance, if we assume that
            some of the molecules are immediately sequestered after the reaction);
            in this case, to signify that this flux should be rescaled, we specify
            :code:`flux_scaling = {scaled_species: scale_factor}`,
            where scaled_species is a string specifying the species to be scaled and
            scale_factor is a number specifying the rescaling factor

    .. note::

        The Reaction object is initialized by calling:

        .. code:: python

            reaction_name = Reaction(
                name, lhs, rhs, param_map,
                eqn_f_str (opt), eqn_r_str (opt), reaction_type (opt), species_map,
                explicit_restriction_to_domain (opt), group (opt), flux_scaling (opt)
            )
    """

    name: str
    lhs: list
    rhs: list
    param_map: dict
    species_map: dict = dataclasses.field(default_factory=dict)
    flux_scaling: dict = dataclasses.field(default_factory=dict)
    reaction_type: str = "mass_action"
    explicit_restriction_to_domain: str = ""
    track_value: bool = False
    eqn_f_str: str = ""
    eqn_r_str: str = ""
    eqn_str: str = ""
    topology: str = ""
    group: str = ""
    axisymm: bool = False
    has_subdomain: bool = False

    def to_dict(self):
        "Convert to a dict that can be used to recreate the object."
        keys_to_keep = [
            "name",
            "lhs",
            "rhs",
            "param_map",
            "species_map",
            "flux_scaling",
            "reaction_type",
            "explicit_restriction_to_domain",
            "track_value",
            "eqn_f_str",
            "eqn_r_str",
            "eqn_str",
            "group",
            "axisymm",
        ]
        return {key: self.__dict__[key] for key in keys_to_keep}

    @classmethod
    def from_dict(cls, input_dict):
        return cls(**input_dict)

    def __post_init__(self):
        self._check_input_type_validity()
        self.check_validity()
        self.fluxes = dict()

        if self.eqn_f_str != "" or self.eqn_r_str != "" and self.reaction_type == "mass_action":
            self.reaction_type = "custom"

        # Finish initializing the species map
        for species_name in set(self.lhs + self.rhs):
            if species_name not in self.species_map:
                self.species_map[species_name] = species_name

        # Finish initializing the species flux scaling
        for species_name in set(self.lhs + self.rhs):
            if species_name not in self.flux_scaling:
                self.flux_scaling[species_name] = None

    def check_validity(self):
        """
        Reaction validity checks:

        * LHS (reactants) and RHS (products) are specified as lists of strings
        * param_map must be specified as a dict of "str:str"
        * Species_map must be specified as a dict of "str:str"
        * If given, flux scaling must be specified as a dict of "species:scale_factor"
        """
        # Type checking
        if not all([isinstance(x, str) for x in self.lhs]):
            raise TypeError(f"Reaction {self.name} requires a list of strings as input for lhs.")
        if not all([isinstance(x, str) for x in self.rhs]):
            raise TypeError(f"Reaction {self.name} requires a list of strings as input for rhs.")
        if not all([type(k) == str and type(v) == str for (k, v) in self.param_map.items()]):
            raise TypeError(
                f"Reaction {self.name} requires a dict of str:str as input for param_map."
            )
        if self.species_map:
            if not all(
                [isinstance(k, str) and isinstance(v, str) for (k, v) in self.species_map.items()]
            ):
                raise TypeError(
                    f"Reaction {self.name} requires a dict of str:str as input for species_map."
                )
        if self.flux_scaling:
            if not all(
                [
                    isinstance(k, str) and isinstance(v, (numbers.Number, None))
                    for (k, v) in self.flux_scaling.items()
                ]
            ):
                raise TypeError(
                    f"Reaction {self.name} requires a dict of "
                    "str:number as input for flux_scaling."
                )

    def _parse_custom_reaction(self, reaction_eqn_str):
        "Substitute parameters and species into reaction expression"
        reaction_expr = parse_expr(reaction_eqn_str)
        reaction_expr = reaction_expr.subs(self.param_map)
        reaction_expr = reaction_expr.subs(self.species_map)
        return str(reaction_expr)

    def reaction_to_fluxes(self):
        """
        Convert reactions to fluxes -
        in general, for each product and each reactant there are two fluxes,
        one forward flux (dictated by :code:`self.eqn_f_str`)
        and one reverse flux (dictated by :code:`self.eqn_r_str`),
        stoichiometry is dictated by the number of times a given species occurs on the lhs or rhs
        """
        logger.debug(f"Getting fluxes for reaction {self.name}", extra=dict(format_type="log"))
        # set of 2-tuples. (species_name, signed stoichiometry)
        self.species_stoich = {
            (species_name, -1 * self.lhs.count(species_name)) for species_name in self.lhs
        }
        self.species_stoich.update(
            {(species_name, 1 * self.rhs.count(species_name)) for species_name in self.rhs}
        )
        # convert to dict
        self.species_stoich = dict(self.species_stoich)
        # combine with user-defined flux scaling
        for species_name in self.species_stoich.keys():
            if self.flux_scaling[species_name] is not None:
                logger.debug(
                    f"Flux {self.name}: stoichiometry/flux for species {species_name} "
                    f"scaled by {self.flux_scaling[species_name]}",
                    extra=dict(format_type="log"),
                )
                self.species_stoich[species_name] *= self.flux_scaling[species_name]

        for species_name, stoich in self.species_stoich.items():
            species = self.species[species_name]
            if self.eqn_f_str:
                flux_name = self.name + f" [{species_name} (f)]"
                eqn = stoich * parse_expr(self.eqn_f_str)
                self.fluxes.update({flux_name: Flux(flux_name, species, eqn, self, self.axisymm)})
                self.fluxes[flux_name].has_subdomain = self.has_subdomain
                if self.has_subdomain:  # then copy over subdomain data to flux
                    self.fluxes[flux_name].subdomain_data = self.subdomain_data
                    self.fluxes[flux_name].subdomain_val = self.subdomain_val
            if self.eqn_r_str:
                flux_name = self.name + f" [{species_name} (r)]"
                eqn = -stoich * parse_expr(self.eqn_r_str)
                self.fluxes.update({flux_name: Flux(flux_name, species, eqn, self, self.axisymm)})
                if self.has_subdomain:  # then copy over subdomain data to flux
                    self.fluxes[flux_name].subdomain_data = self.subdomain_data
                    self.fluxes[flux_name].subdomain_val = self.subdomain_val

    def restrict_to_subdomain(self, mf, mfval):
        self.has_subdomain = True
        self.subdomain_data = mf
        self.subdomain_val = mfval


class FluxContainer(ObjectContainer):
    def __init__(self):
        super().__init__(Flux)

        self.properties_to_print = [
            "_species_name",
            "equation",
            "topology",
            "_assembled_flux",
        ]

    def print(
        self,
        tablefmt="fancy_grid",
        properties_to_print=None,
        filename=None,
        max_col_width=50,
    ):
        for f in self:
            f.assembled_flux
            f.equation_lambda_eval("quantity")
        super().print(tablefmt, self.properties_to_print, filename, max_col_width)


@dataclass
class Flux(ObjectInstance):
    """Flux objects are created from reaction objects and should not be
    explicitly initialized by the user.
    Each flux object contains:

    * name: string (created as reaction name + species name + (f) or (r))
    * destination_species: flux increases or decreases this species
    * equation: directionality * stoichiometry * reaction string
    * reaction: reaction object this flux comes from
    * axisymm: True if axisymmetric shape is being represented
    """

    name: str
    destination_species: Species
    equation: sym.Expr
    reaction: Reaction
    axisymm: bool = False
    has_subdomain: bool = False

    def check_validity(self):
        "No validity checks for flux objects currently"
        pass

    def __post_init__(self):
        # for nice printing
        self._species_name = self.destination_species.name

        self._check_input_type_validity()
        self.check_validity()

        # Add in an uninitialized unit_scale_factor
        self.unit_scale_factor = 1.0 * unit.dimensionless
        self.equation = self.equation * Symbol("unit_scale_factor")

        # Getting additional flux properties
        self._post_init_get_involved_species_parameters_compartments()
        self._post_init_get_flux_topology()

        # Get equation lambda expression
        self.equation_lambda = sym.lambdify(
            list(self.equation_variables.keys()),
            self.equation,
            modules=common.smart_expressions(gset["dolfin_expressions"]),
        )

        # Update equation with correct unit scale factor
        self._post_init_get_flux_units()
        self._post_init_get_integration_measure()

        # Check if flux is linear with respect to different components
        self.is_linear_wrt_comp = dict()
        self._post_init_get_is_linear_comp()

    def _post_init_get_involved_species_parameters_compartments(self):
        "Find species, parameters, and compartments involved in this flux"
        self.destination_compartment = self.destination_species.compartment

        # Get the subset of species/parameters/compartments that are relevant
        variables = {str(x) for x in self.equation.free_symbols}
        all_params = self.reaction.parameters
        all_species = self.reaction.species
        self.parameters = {x: all_params[x] for x in variables.intersection(all_params.keys())}
        self.species = {x: all_species[x] for x in variables.intersection(all_species.keys())}
        self.compartments = self.reaction.compartments

    def _post_init_get_flux_topology(self):
        """
        "Flux topology" refers to what types of compartments the flux occurs over
        For instance, if a reaction occurs only in a volume, its topology is type "volume"
        or if it involves species moving from one volume to another (across a surface),
        it is of type "volume-surface_to_volume". Depending on the flux topology,
        the flux will contribute to the system either as a term in the PDE or as
        a boundary condition.

        The dimensionality indicated in the left brackets below refers to how many
        compartments are involved in the given flux (e.g. 3d = 3 compartments)

        Flux topology types:
        [1d] volume:                    PDE of u
        [1d] surface:                   PDE of v
        [2d] volume_to_surface:         PDE of v
        [2d] surface_to_volume:         BC of u
        [3d] volume-surface_to_volume:  BC of u ()
        [3d] volume-volume_to_surface:  PDE of v ()
        """
        # 1 compartment flux
        if self.reaction.topology in ["surface", "volume"]:
            self.topology = self.reaction.topology
            source_compartments = {self.destination_compartment.name}
        # 2 or 3 compartment flux
        elif self.reaction.topology in ["volume_surface", "volume_surface_volume"]:
            source_compartments = set(self.compartments.keys()).difference(
                {self.destination_compartment.name}
            )

            if self.reaction.topology == "volume_surface":
                assert len(source_compartments) == 1
                if self.destination_compartment.is_volume:
                    self.topology = "surface_to_volume"
                else:
                    self.topology = "volume_to_surface"

            elif self.reaction.topology == "volume_surface_volume":
                assert len(source_compartments) == 2
                if self.destination_compartment.is_volume:
                    self.topology = "volume-surface_to_volume"
                else:
                    self.topology = "volume-volume_to_surface"

        else:
            raise AssertionError()

        self.source_compartments = {
            name: self.reaction.compartments[name] for name in source_compartments
        }
        self.surface = [c for c in self.compartments.values() if c.mesh.is_surface]
        if len(self.surface) == 1:
            self.surface = self.surface[0]
        else:
            self.surface = None

        # Based on topology we know if it is a boundary condition or RHS term
        if self.topology in [
            "volume",
            "surface",
            "volume_to_surface",
            "volume-volume_to_surface",
        ]:
            self.is_boundary_condition = False
        elif self.topology in ["surface_to_volume", "volume-surface_to_volume"]:
            self.is_boundary_condition = True
        else:
            raise AssertionError()

    def _post_init_get_flux_units(self):
        """
        Check that flux units match expected type of units.
        For boundary conditions, the flux units should be
        (concentration_units / compartment_units) * diffusion_units
        For fluxes that contribute to the PDE terms, units should be
        (concentration_units / time)
        If the units dimensionality does not match the expected form, an error is thrown;
        if the dimensionality matches, but the units scaling is not 1.0
        (e.g. if we have a flux specified as nM/s, but concentration_units are defined as uM),
        then self.unit_scale_factor is set to the appropriate factor
        (1000 in the example where we need to convert nM -> uM)
        """
        concentration_units = self.destination_species.concentration_units
        compartment_units = self.destination_compartment.compartment_units
        diffusion_units = self.destination_species.diffusion_units

        # The expected units
        if self.is_boundary_condition:
            self._expected_flux_units = (
                1.0 * (concentration_units / compartment_units) * diffusion_units
            )  # ~D*du/dn
        else:
            self._expected_flux_units = 1.0 * concentration_units / unit.s  # rhs term. ~du/dt

        # Use the uninitialized unit_scale_factor to get the actual units
        # this is redundant if called by __post_init__
        self.unit_scale_factor = 1.0 * unit.dimensionless
        initial_equation_units = self.equation_lambda_eval("units")

        # If unit dimensionality is not correct a parameter likely needs to be adjusted
        if self._expected_flux_units.dimensionality != initial_equation_units.dimensionality:
            logger.info(self.unit_scale_factor)
            raise ValueError(
                f"Flux {self.name} has wrong units (cannot be converted) "
                f"- expected {self._expected_flux_units}, got {initial_equation_units}."
            )
        # Fix scaling
        else:
            # Define new unit_scale_factor, and update equation_units
            # by re-evaluating the lambda expression
            self.unit_scale_factor = (
                initial_equation_units.to(self._expected_flux_units) / initial_equation_units
            )
            self.equation_units = self.equation_lambda_eval(
                "units"
            )  # these should now be the proper units

            # should be redundant with previous checks, but just in case
            assert self.unit_scale_factor.dimensionless
            assert (
                initial_equation_units * self.unit_scale_factor
            ).units == self._expected_flux_units
            assert self.equation_units == self._expected_flux_units

            # If we already have the correct units, there is no need to update the equation
            if self.unit_scale_factor.magnitude == 1.0:
                return

            logger.debug(
                f"Flux {self.name} scaled by {self.unit_scale_factor}",
                extra=dict(new_lines=[1, 0], format_type="log"),
            )
            logger.debug(f"Old flux units: {self.equation_units}", extra=dict(format_type="log"))
            logger.debug(
                f"New flux units: {self._expected_flux_units}",
                extra=dict(new_lines=[0, 1], format_type="log"),
            )
            print("")

    def _post_init_get_integration_measure(self):
        """
        Flux topologies (cf. definitions in _post_init_get_flux_topology above):
        [1d] volume:                    PDE of u
        [1d] surface:                   PDE of v
        [2d] volume_to_surface:         PDE of v
        [2d] surface_to_volume:         BC of u
        [3d] volume-surface_to_volume:  BC of u ()
        [3d] volume-volume_to_surface:  PDE of v ()

        1d means no other compartment are involved, so the integration
        measure is the volume of the compartment
        2d/3d means two/three compartments are involved, so the
        integration measure is the intersection between all compartments
        """

        if self.topology in ["volume", "surface"]:
            self.measure = self.destination_compartment.mesh.dx
            self.measure_units = self.destination_compartment.measure_units
        elif self.topology in [
            "volume_to_surface",
            "surface_to_volume",
            "volume-volume_to_surface",
            "volume-surface_to_volume",
        ]:
            # intersection of this surface with boundary of source volume(s)
            logger.debug(
                "DEBUGGING INTEGRATION MEASURE (only fully defined domains are enabled for now)"
            )
            self.measure = self.surface.mesh.dx
            self.measure_units = self.surface.compartment_units**self.surface.dimensionality

    # We define this as a property so that it is automatically updated

    @property
    def equation_variables(self):
        variables = {
            variable.name: variable.dolfin_quantity
            for variable in {**self.parameters, **self.species}.values()
        }
        variables.update({"unit_scale_factor": self.unit_scale_factor})
        free_symbols = [str(x) for x in self.equation.free_symbols]
        if "curv" in free_symbols:
            self.curv = self.surface.curv_func / self.surface.compartment_units
            variables.update({"curv": self.curv})
        return variables

    def equation_lambda_eval(self, input_type="quantity"):
        """Evaluates the equation lambda function using either the quantity
        (value * units), the value, or the units.
        The values and units are evaluated separately and then combined
        because some expressions don't work well
        with pint quantity types.
        """
        # This is an attempt to make the equation lambda work with pint quantities
        # note - for this eval to work, all variables in the expression must be defined
        # dolfin quantities and all functions must match one in the list in the config module.
        self._equation_quantity = self.equation_lambda(**self.equation_variables)
        if input_type == "quantity":
            return self._equation_quantity
        elif input_type == "value":
            return self._equation_quantity.magnitude
        elif input_type == "units":
            return unit_to_quantity(self._equation_quantity.units)

    # Seems like setting this as a @property doesn't cause fenics to recompile

    @property
    def form(self):
        """-1 factor because terms are defined as if they were on the
        lhs of the equation :math:`F(u;v)=0`"""
        x = d.SpatialCoordinate(self.destination_compartment.dolfin_mesh)
        if self.has_subdomain:
            if hasattr(self, "surface"):
                funcSpace = d.FunctionSpace(self.surface.dolfin_mesh, "P", 1)
            else:  # then should be volume reaction, assertion to be sure
                assert self.destination_compartment == list(self.source_compartments.values())[0]
                funcSpace = d.FunctionSpace(self.destination_compartment.dolfin_mesh, "P", 1)
            # check that subdomain mesh fcn dim matches function space topological dim
            assert self.subdomain_data.dim() == funcSpace.mesh().topology().dim()
            u_mask = d.interpolate(d.Constant(-1.0, name="-1"), funcSpace)
            u_mask_new = create_restriction(u_mask, self.subdomain_data, self.subdomain_val)
            mult = u_mask_new
        else:
            mult = d.Constant(-1.0, name="-1")
        if self.axisymm:
            return (
                mult
                * x[0]
                * self.equation_lambda_eval(input_type="value")
                * self.destination_species.v
                * self.measure
            )
        else:
            return (
                mult
                * self.equation_lambda_eval(input_type="value")
                * self.destination_species.v
                * self.measure
            )

    @property
    def scalar_form(self):
        """
        Defines scalar form for given flux.
        If the destination species is a vector function,
        the assembled form will be a vector of size NDOF.
        """
        x = d.SpatialCoordinate(self.destination_compartment.dolfin_mesh)
        if self.has_subdomain:
            if hasattr(self, "surface"):
                funcSpace = d.FunctionSpace(self.surface.dolfin_mesh, "P", 1)
            else:  # then should be volume reaction, assertion to be sure
                assert self.destination_compartment == list(self.source_compartments.values())[0]
                funcSpace = d.FunctionSpace(self.destination_compartment.dolfin_mesh, "P", 1)
            # check that subdomain mesh fcn dim matches function space topological dim
            assert self.subdomain_data.dim() == funcSpace.mesh().topology().dim()
            u_mask = d.interpolate(d.Constant(-1.0, name="-1"), funcSpace)
            u_mask.rename(self.name + "_subdomain_mask", self.name + "_subdomain_mask")
            u_mask_new = create_restriction(u_mask, self.subdomain_data, self.subdomain_val)
            mult = u_mask_new
        else:
            mult = d.Constant(-1.0, name="-1")
        if self.axisymm:
            return (
                mult
                * x[0]
                * self.equation_lambda_eval(input_type="value")
                * self.destination_species.vscalar
                * self.measure
            )
        else:
            return (
                mult
                * self.equation_lambda_eval(input_type="value")
                * self.destination_species.vscalar
                * self.measure
            )

    @property
    def assembled_flux(self):
        """Attempt to convert flux units to molecules_per_second for printing."""
        try:
            self._assembled_flux = -1 * (
                d.assemble(self.scalar_form).sum() * self.equation_units * self.measure_units
            ).to(unit.molecule / unit.s)
        except Exception:
            self._assembled_flux = -1 * (
                d.assemble(self.scalar_form).sum() * self.equation_units * self.measure_units
            )
        return self._assembled_flux

    def _post_init_get_is_linear_comp(self):
        """
        If the flux is linear in terms of a compartment vector (e.g.
        :code:`dj/du['pm']`),
        then sets :code:`self.is_lienar_wrt_comp[comp_name]` to True
        """
        umap = {}

        for species_name, species in self.species.items():
            comp_name = species.compartment_name
            umap.update({species_name: "u" + comp_name})

        uset = set(umap.values())
        new_eqn = self.equation.subs(umap)

        for comp_name in self.compartments.keys():
            d_new_eqn = sym.diff(new_eqn, "u" + comp_name, 1)
            d_new_eqn_species = {str(x) for x in d_new_eqn.free_symbols}
            self.is_linear_wrt_comp[comp_name] = uset.isdisjoint(d_new_eqn_species)


class FormContainer(ObjectContainer):
    def __init__(self):
        super().__init__(Form)

        self.properties_to_print = ["form", "form_type", "_compartment_name"]

    def print(self, tablefmt="fancy_grid", properties_to_print=None):
        for f in self:
            f.integrals
        super().print(tablefmt, self.properties_to_print)


@dataclass
class Form(ObjectInstance):
    """
    form_type:
    'mass': transient/mass form (holds time derivative)
    'diffusion'
    'domain_reaction'
    'boundary_reaction'

    Differentiating using ufl doesn't seem to get it right when
    using vector functions. Luckily we have all fluxes as sympy objects
    and mass/diffusive forms are always linear w.r.t components.
    """

    name: str
    form_: ufl.Form
    species: Species
    form_type: str
    units: pint.Unit
    is_lhs: bool
    linear_wrt_comp: dict = dataclasses.field(default_factory=dict)
    form_scaling: float = 1.0

    def set_scaling(self, form_scaling=1.0, print_scaling=True):
        self.form_scaling = form_scaling
        self.form_scaling_dolfin_constant.assign(self.form_scaling)
        if print_scaling:
            logger.info(
                f"Form scaling for form {self.name} set to {self.form_scaling}",
                extra=dict(format_type="log"),
            )

    @property
    def form(self):
        return self.form_scaling_dolfin_constant * self.form_

    @property
    def lhs(self):
        if self.is_lhs:
            return self.form
        else:
            return d.Constant(-1, name="-1") * self.form

    @property
    def rhs(self):
        if self.is_lhs:
            return d.Constant(-1, name="-1") * self.form
        else:
            return self.form

    def __post_init__(self):
        self.compartment = self.species.compartment
        self._compartment_name = self.compartment.name

        self.form_scaling_dolfin_constant = d.Constant(self.form_scaling, name=f"scale_{self.name}")

        self._convert_pint_quantity_to_unit()
        self._check_input_type_validity()
        self._convert_pint_unit_to_quantity()

    @property
    def integrals(self):
        self._integrals = self.form.integrals()
        return self._integrals


def empty_sbmodel():
    """Initialize empty containers (pc, sc, cc, and rc)"""
    pc = ParameterContainer()
    sc = SpeciesContainer()
    cc = CompartmentContainer()
    rc = ReactionContainer()
    return pc, sc, cc, rc


def sbmodel_from_locals(local_values):
    """Assemble containers from local variables"""
    # FIXME: Add typing
    # Initialize containers
    pc, sc, cc, rc = empty_sbmodel()
    parameters = [x for x in local_values if isinstance(x, Parameter)]
    species = [x for x in local_values if isinstance(x, Species)]
    compartments = [x for x in local_values if isinstance(x, Compartment)]
    reactions = [x for x in local_values if isinstance(x, Reaction)]
    pc.add(parameters)
    sc.add(species)
    cc.add(compartments)
    rc.add(reactions)
    return pc, sc, cc, rc


def create_restriction(u: d.Function, mesh_function: d.MeshFunction, value: np.integer):
    """
    Restrict a function on a submesh to a subset of parent entities
    (same dimension as the submesh)

    :param u: Function on submesh
    :param mesh_function: MeshFunction marking the subset of parent entities
    (same dimension as the cells of the submesh)
    :param value: Value in MeshFunction marking the subset of parent entities
    :return: New restricted function
    """
    submesh = u.function_space().mesh()

    # Compute local cells in submesh marked by parent meshtag
    # using first map to run without specifying parent mesh id
    sub_to_parent_map = submesh.topology().mapping()[mesh_function.mesh().id()].cell_map()
    marked_sub_entities = mesh_function.array()[sub_to_parent_map] == value
    local_indices = np.flatnonzero(marked_sub_entities)

    # Find all degrees of freedom to transfer data from
    V = u.function_space()
    u_new = d.Function(u.function_space())
    vector = u_new.vector()
    dof_list = [V.dofmap().cell_dofs(cell) for cell in local_indices]
    if len(dof_list) == 0:
        transfer_dofs = np.array([])
    else:
        transfer_dofs = np.unique(np.hstack(dof_list))
    im = V.dofmap().index_map()
    num_local = im.local_range()[1] - im.local_range()[0]

    # Filter out dofs that are not local
    transfer_dofs = np.array([dof for dof in transfer_dofs if dof < num_local])
    vector[transfer_dofs] = u.vector()[transfer_dofs]
    vector.apply("insert")

    return u_new<|MERGE_RESOLUTION|>--- conflicted
+++ resolved
@@ -596,12 +596,7 @@
     group: str = ""
     notes: str = ""
     use_preintegration: bool = False
-<<<<<<< HEAD
-    sym_expr: Any = ""
-    xdmf_file: Any = ""
-=======
     sym_expr: Union[str, sym.core.Expr] = ""
->>>>>>> 3bdbc8cc
 
     def to_dict(self):
         """Convert to a dict that can be used to recreate the object."""
