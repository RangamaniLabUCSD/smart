--- conflicted
+++ resolved
@@ -24,12 +24,8 @@
 ### define species
 # name, plot group, concentration units, initial condition, diffusion
 # coefficient, diffusion coefficient units, compartment
-<<<<<<< HEAD
-s.append('A', 'cytosolic', unit.uM, 10.0, 10, unit.um**2/unit.s, 'cyto', ref=True)  # add ref to s schema
-=======
 # s.append('A', 'cytosolic', unit.uM, 10.0, 10, unit.um**2/unit.s, 'cyto')
 s.append('A', 'cytosolic', unit.uM, 10.0, 10, unit.um**2/unit.s, 'cyto', ref=True)
->>>>>>> 4b0cdbb0
 s.append('X', 'membrane bound', unit.molecule/unit.um**2, 1000.0, 0.1, unit.um**2/unit.s, 'pm')
 s.append('B', 'membrane bound', unit.molecule/unit.um**2, 0.0, 50, unit.um**2/unit.s, 'pm')
 
