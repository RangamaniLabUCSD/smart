{
 "cells": [
  {
   "attachments": {},
   "cell_type": "markdown",
   "id": "f65f18d7",
   "metadata": {},
   "source": [
    "# Simple example showcasing some of the features of STUBS\n",
    "\n",
    "Geometry is divided into 4 domains; two volumes, and two surfaces:\n",
    "- PM\n",
    "- Cytosol\n",
    "- Cytosol\n",
    "\n",
    "TODO: Add some proper definitions of the geometries\n",
    "\n",
    "There are three function-spaces on the three domains:\n",
    "```\n",
    "- u[Cyto] = [A, B]\n",
    "- u[ERm]  = [R, Ro]\n",
    "- u[ER]   = [AER]\n",
    "```\n",
    "\n",
    "TODO: Write out the equations\n",
    "\n",
    "Roughly, this model is similar to an IP3 pulse at the PM, leading to Ca2+ release at the ER"
   ]
  },
  {
   "cell_type": "code",
   "execution_count": null,
   "id": "cc398816",
   "metadata": {},
   "outputs": [],
   "source": [
    "import os\n",
    "import logging\n",
    "\n",
    "import dolfin as d\n",
    "import sympy as sym\n",
    "\n",
<<<<<<< HEAD
    "from smart import config, common, mesh, model\n",
    "from smart.model_assembly import (\n",
    "    Compartment,\n",
    "    Parameter,\n",
    "    Reaction,\n",
    "    Species,\n",
    "    SpeciesContainer,\n",
    "    ParameterContainer,\n",
    "    CompartmentContainer,\n",
    "    ReactionContainer,\n",
    ")\n",
=======
    "from smart import config, common, mesh, model, mesh_tools\n",
    "from smart.model_assembly import Compartment, Parameter, Reaction, Species, sbmodel_from_locals\n",
>>>>>>> 022bc0ad
    "from smart.units import unit"
   ]
  },
  {
   "attachments": {},
   "cell_type": "markdown",
   "id": "c8650536",
   "metadata": {},
   "source": [
    "We will set the logging level to `INFO`. This will display some output during the simulation. If you want to get even more output you could set the logging level to `DEBUG`."
   ]
  },
  {
   "cell_type": "code",
   "execution_count": null,
   "id": "9ed0899a",
   "metadata": {},
   "outputs": [],
   "source": [
    "logger = logging.getLogger(\"smart\")\n",
    "logger.setLevel(logging.INFO)"
   ]
  },
  {
   "attachments": {},
   "cell_type": "markdown",
   "id": "defc1095",
   "metadata": {},
   "source": [
    "Futhermore, you could also save the logs to a file by attaching a file handler to the logger as follows.\n",
    "\n",
    "```python\n",
    "file_handler = logging.FileHandler(\"filename.log\")\n",
    "file_handler.setFormatter(logging.Formatter(smart.config.base_format))\n",
    "logger.addHandler(file_handler)\n",
    "```"
   ]
  },
  {
   "attachments": {},
   "cell_type": "markdown",
   "id": "95b9d865",
   "metadata": {},
   "source": [
    "First, we define the various units for the inputs"
   ]
  },
  {
   "cell_type": "code",
   "execution_count": null,
   "id": "4f4023cf",
   "metadata": {},
   "outputs": [],
   "source": [
    "# Aliases - base units\n",
    "uM = unit.uM\n",
    "um = unit.um\n",
    "molecule = unit.molecule\n",
    "sec = unit.sec\n",
    "# Aliases - units used in model\n",
    "D_unit = um**2 / sec\n",
    "flux_unit = molecule / (um**2 * sec)\n",
    "vol_unit = uM\n",
    "surf_unit = molecule / um**2"
   ]
  },
  {
   "attachments": {},
   "cell_type": "markdown",
   "id": "46582d26",
   "metadata": {},
   "source": [
    "## Generate model\n",
    "Next we generate the model.\n",
    "\n",
    "\n",
    "### Species\n",
    "TODO: Write about the species. What is a the purpose of this, and how does this fit into the model\n",
    "name, initial concentration, concentration units, diffusion, diffusion units, compartment"
   ]
  },
  {
   "cell_type": "code",
   "execution_count": null,
   "id": "b2f34b3c",
   "metadata": {},
   "outputs": [],
   "source": [
    "A = Species(\"A\", 0.01, vol_unit, 1.0, D_unit, \"Cyto\")\n",
    "B = Species(\"B\", 0.0, vol_unit, 1.0, D_unit, \"Cyto\")\n",
    "AER = Species(\"AER\", 200.0, vol_unit, 5.0, D_unit, \"ER\")\n",
    "# Lets create an algebraic expression to define the initial condition of R\n",
    "Rinit = \"(sin(40*y) + cos(40*z) + sin(40*x) + 3) * (y-x)**2\"\n",
    "R1 = Species(\"R1\", Rinit, surf_unit, 0.02, D_unit, \"ERm\")\n",
    "R1o = Species(\"R1o\", 0.0, surf_unit, 0.02, D_unit, \"ERm\")\n",
    "# R2    = Species('R2'  , Rinit, surf_unit, 0   , D_unit, 'ERm')"
   ]
  },
  {
   "attachments": {},
   "cell_type": "markdown",
   "id": "d93ce862",
   "metadata": {},
   "source": [
    "Create a species container"
   ]
  },
  {
   "cell_type": "code",
   "execution_count": null,
   "id": "e86bebaf",
   "metadata": {},
   "outputs": [],
   "source": [
    "sc = SpeciesContainer()\n",
    "sc.add([R1o, R1, AER, B, A])"
   ]
  },
  {
   "attachments": {},
   "cell_type": "markdown",
   "id": "0a6acf0b",
   "metadata": {},
   "source": [
    "### Compartments\n",
    "\n",
    "TODO: Write about the compartments. What is a the purpose of this, and how does this fit into the model"
   ]
  },
  {
   "cell_type": "code",
   "execution_count": null,
   "id": "8d991278",
   "metadata": {},
   "outputs": [],
   "source": [
    "Cyto = Compartment(\"Cyto\", 3, um, 1)\n",
    "PM = Compartment(\"PM\", 2, um, 10)\n",
    "ER = Compartment(\"ER\", 3, um, 2)\n",
    "ERm = Compartment(\"ERm\", 2, um, 12)\n",
    "PM.specify_nonadjacency(['ERm', 'ER'])\n",
    "ERm.specify_nonadjacency(['PM'])"
   ]
  },
  {
   "attachments": {},
   "cell_type": "markdown",
   "id": "b60826cc",
   "metadata": {},
   "source": [
    "Create a compartment container"
   ]
  },
  {
   "cell_type": "code",
   "execution_count": null,
   "id": "701577e8",
   "metadata": {},
   "outputs": [],
   "source": [
    "cc = CompartmentContainer()\n",
    "cc.add([ERm, ER, PM, Cyto])"
   ]
  },
  {
   "attachments": {},
   "cell_type": "markdown",
   "id": "af900a73",
   "metadata": {},
   "source": [
    "###  Parameters and Reactions\n",
    "\n",
    "TODO: Add more info\n",
    "Pulse function for B input at the PM\n",
    "One way to prescribe a \"pulse-like\" flux is to define the flux as the derivative of a sigmoid\n",
    "(here we choose atan as the sigmoid because of its simple derivative)"
   ]
  },
  {
   "cell_type": "code",
   "execution_count": null,
   "id": "d2120ac6",
   "metadata": {},
   "outputs": [],
   "source": [
    "Vmax, t0, m = 500, 0.1, 200\n",
    "t = sym.symbols(\"t\")\n",
    "pulseI = Vmax * sym.atan(m * (t - t0))\n",
    "pulse = sym.diff(pulseI, t)\n",
    "j1pulse = Parameter.from_expression(\n",
    "    \"j1pulse\", pulse, flux_unit, use_preintegration=True, preint_sym_expr=pulseI\n",
    ")\n",
    "r1 = Reaction(\n",
    "    \"r1\",\n",
    "    [],\n",
    "    [\"B\"],\n",
    "    param_map={\"J\": \"j1pulse\"},\n",
    "    eqn_f_str=\"J\",\n",
    "    explicit_restriction_to_domain=\"PM\",\n",
    ")\n",
    "\n",
    "# Degradation of B in the cytosol\n",
    "k2f = Parameter(\"k2f\", 10, 1 / sec)\n",
    "r2 = Reaction(\n",
    "    \"r2\", [\"B\"], [], param_map={\"on\": \"k2f\"}, reaction_type=\"mass_action_forward\"\n",
    ")\n",
    "\n",
    "# Activating receptors on ERm with B\n",
    "k3f = Parameter(\"k3f\", 100, 1 / (uM * sec))\n",
    "k3r = Parameter(\"k3r\", 100, 1 / sec)\n",
    "r3 = Reaction(\"r3\", [\"B\", \"R1\"], [\"R1o\"], {\"on\": \"k3f\", \"off\": \"k3r\"})\n",
    "Reaction()\n",
    "# Release of A from ERm to cytosol\n",
    "k4Vmax = Parameter(\"k4Vmax\", 2000, 1 / (uM * sec))\n",
    "r4 = Reaction(\n",
    "    \"r4\",\n",
    "    [\"AER\"],\n",
    "    [\"A\"],\n",
    "    param_map={\"Vmax\": \"k4Vmax\"},\n",
    "    species_map={\"R1o\": \"R1o\", \"uER\": \"AER\", \"u\": \"A\"},\n",
    "    eqn_f_str=\"Vmax*R1o*(uER-u)\",\n",
    ")"
   ]
  },
  {
   "attachments": {},
   "cell_type": "markdown",
   "id": "3d883c6e",
   "metadata": {},
   "source": [
    "Create containers"
   ]
  },
  {
   "cell_type": "code",
   "execution_count": null,
   "id": "8ae2c2c1",
   "metadata": {},
   "outputs": [],
   "source": [
    "pc = ParameterContainer()\n",
    "pc.add([k4Vmax, k3r, k3f, k2f, j1pulse])\n",
    "\n",
    "rc = ReactionContainer()\n",
    "rc.add([r4, r3, r2, r1])"
   ]
  },
  {
   "attachments": {},
   "cell_type": "markdown",
   "id": "15c35d39",
   "metadata": {},
   "source": [
    "We load the model generated above, and load in the mesh we will use in this example.\n",
    "\n",
    "\n",
    "## Create/load in mesh\n",
    "\n",
    "In SMART we have different levels of meshes. Here we create a UnitCube mesh defined by\n",
    "\n",
    "$$\n",
    "\\Omega = [0, 1] \\times [0, 1] \\times [0, 1] \\subset \\mathbb{R}^3\n",
    "$$\n",
    "\n",
    "which will serve as out parent mesh\n",
    "\n",
    "There is also the notion of child meshes...."
   ]
  },
  {
   "cell_type": "code",
   "execution_count": null,
   "id": "e77f97fe",
   "metadata": {},
   "outputs": [],
   "source": [
    "domain, facet_markers, cell_markers = common.DemoCuboidsMesh()"
   ]
  },
  {
   "attachments": {},
   "cell_type": "markdown",
   "id": "035113ed",
   "metadata": {},
   "source": [
    "Since ? we turn of PM? on all sides. We do this by setting the facet markers whose $x$ value is greater than zero and that are already marked as ? (How do we know that the value we select should be 10?)"
   ]
  },
  {
   "cell_type": "code",
   "execution_count": null,
   "id": "fe56e162",
   "metadata": {},
   "outputs": [],
   "source": [
    "\n",
    "# Base mesh\n",
<<<<<<< HEAD
    "\n",
=======
    "domain, facet_markers, cell_markers = mesh_tools.DemoCuboidsMesh()\n",
>>>>>>> 022bc0ad
    "# Turn off \"PM\" on all sides of the cube except x=0\n",
    "for face in d.faces(domain):\n",
    "    if face.midpoint().x() > d.DOLFIN_EPS and facet_markers[face] == 10:\n",
    "        facet_markers[face] = 0\n"
   ]
  },
  {
   "attachments": {},
   "cell_type": "markdown",
   "id": "c17ebcbb",
   "metadata": {},
   "source": [
    "In order to load this into a `ParentMesh` object, we need to first save it"
   ]
  },
  {
   "cell_type": "code",
   "execution_count": null,
   "id": "5657aab1",
   "metadata": {},
   "outputs": [],
   "source": [
    "os.makedirs(\"mesh\", exist_ok=True)\n",
<<<<<<< HEAD
    "common.write_mesh(domain, facet_markers, cell_markers, filename=\"mesh/DemoCuboidsMesh\")"
   ]
  },
  {
   "attachments": {},
   "cell_type": "markdown",
   "id": "3795c4ee",
   "metadata": {},
   "source": [
    "Perhaps we could plot the mesh?\n",
=======
    "mesh_tools.write_mesh(domain, facet_markers, cell_markers, filename=\"mesh/DemoCuboidsMesh\")\n",
>>>>>>> 022bc0ad
    "\n",
    "Now we can create a parent mesh. Explain what this is. Can we visualize it?"
   ]
  },
  {
   "cell_type": "code",
   "execution_count": null,
   "id": "2e323fd7",
   "metadata": {},
   "outputs": [],
   "source": [
    "parent_mesh = mesh.ParentMesh(\n",
    "    mesh_filename=\"mesh/DemoCuboidsMesh.h5\",\n",
    "    mesh_filetype=\"hdf5\",\n",
    "    name=\"parent_mesh\",\n",
    ")"
   ]
  },
  {
   "attachments": {},
   "cell_type": "markdown",
   "id": "0f1cf8a4",
   "metadata": {},
   "source": [
    "Now we are ready to set up the model. First we load the default configurations.\n",
    "\n"
   ]
  },
  {
   "cell_type": "code",
   "execution_count": null,
   "id": "8c1a2a92",
   "metadata": {},
   "outputs": [],
   "source": [
    "conf = config.Config()\n",
    "conf.solver.update(\n",
    "    {\n",
    "        \"final_t\": 1,\n",
    "        \"initial_dt\": 0.01,\n",
    "        \"time_precision\": 6,\n",
    "        \"use_snes\": True,\n",
    "        \"print_assembly\": False,\n",
    "    }\n",
    ")\n",
    "print(conf)"
   ]
  },
  {
   "attachments": {},
   "cell_type": "markdown",
   "id": "1511acc7",
   "metadata": {},
   "source": [
    "\n",
    "We create a model using the different containers and the parent mesh. "
   ]
  },
  {
   "cell_type": "code",
   "execution_count": null,
   "id": "e3c3c30f",
   "metadata": {},
   "outputs": [],
   "source": [
    "model = model.Model(pc, sc, cc, rc, conf, parent_mesh)\n",
    "print(model)"
   ]
  },
  {
   "attachments": {},
   "cell_type": "markdown",
   "id": "dfb70c74",
   "metadata": {},
   "source": [
    "Next we need to initialize the model"
   ]
  },
  {
   "cell_type": "code",
   "execution_count": null,
   "id": "c8976aa2",
   "metadata": {},
   "outputs": [],
   "source": [
    "model.initialize(initialize_solver=False)\n",
    "model.initialize_discrete_variational_problem_and_solver()"
   ]
  },
  {
   "attachments": {},
   "cell_type": "markdown",
   "id": "d05a1a75",
   "metadata": {},
   "source": [
    "We create some XDMF files where we will store the output "
   ]
  },
  {
   "cell_type": "code",
   "execution_count": null,
   "id": "5df9509e",
   "metadata": {},
   "outputs": [],
   "source": [
    "\n",
    "# Write initial condition(s) to file\n",
    "results = dict()\n",
    "os.makedirs(\"results\", exist_ok=True)\n",
    "for species_name, species in model.sc.items:\n",
    "    results[species_name] = d.XDMFFile(\n",
    "        model.mpi_comm_world, f\"results/{species_name}.xdmf\"\n",
    "    )\n",
    "    results[species_name].parameters[\"flush_output\"] = True\n",
    "    results[species_name].write(model.sc[species_name].u[\"u\"], model.t)"
   ]
  },
  {
   "attachments": {},
   "cell_type": "markdown",
   "id": "183376e6",
   "metadata": {},
   "source": [
    "We now run the the solver"
   ]
  },
  {
   "cell_type": "code",
   "execution_count": null,
   "id": "31d42278",
   "metadata": {},
   "outputs": [],
   "source": [
    "# Solve\n",
    "while model.t <  model.final_t:\n",
    "    # Solve the system\n",
    "    model.monolithic_solve()\n",
    "    # Save results for post processing\n",
    "    for species_name, species in model.sc.items:\n",
    "        results[species_name].write(model.sc[species_name].u[\"u\"], model.t)\n"
   ]
  },
  {
   "attachments": {},
   "cell_type": "markdown",
   "id": "e11917d7",
   "metadata": {},
   "source": [
    "Could we visualize the solution?"
   ]
  }
 ],
 "metadata": {
  "jupytext": {
   "cell_metadata_filter": "-all",
   "main_language": "python",
   "notebook_metadata_filter": "-all"
  },
  "kernelspec": {
   "display_name": "Python 3 (ipykernel)",
   "language": "python",
   "name": "python3"
  },
  "language_info": {
   "codemirror_mode": {
    "name": "ipython",
    "version": 3
   },
   "file_extension": ".py",
   "mimetype": "text/x-python",
   "name": "python",
   "nbconvert_exporter": "python",
   "pygments_lexer": "ipython3",
   "version": "3.10.6"
  },
  "vscode": {
   "interpreter": {
    "hash": "916dbcbb3f70747c44a77c7bcd40155683ae19c65e1c03b4aa3499c5328201f1"
   }
  }
 },
 "nbformat": 4,
 "nbformat_minor": 5
}<|MERGE_RESOLUTION|>--- conflicted
+++ resolved
@@ -40,8 +40,7 @@
     "import dolfin as d\n",
     "import sympy as sym\n",
     "\n",
-<<<<<<< HEAD
-    "from smart import config, common, mesh, model\n",
+    "from smart import config, common, mesh, model, mesh_tools\n",
     "from smart.model_assembly import (\n",
     "    Compartment,\n",
     "    Parameter,\n",
@@ -52,10 +51,6 @@
     "    CompartmentContainer,\n",
     "    ReactionContainer,\n",
     ")\n",
-=======
-    "from smart import config, common, mesh, model, mesh_tools\n",
-    "from smart.model_assembly import Compartment, Parameter, Reaction, Species, sbmodel_from_locals\n",
->>>>>>> 022bc0ad
     "from smart.units import unit"
    ]
   },
@@ -353,11 +348,7 @@
    "source": [
     "\n",
     "# Base mesh\n",
-<<<<<<< HEAD
-    "\n",
-=======
     "domain, facet_markers, cell_markers = mesh_tools.DemoCuboidsMesh()\n",
->>>>>>> 022bc0ad
     "# Turn off \"PM\" on all sides of the cube except x=0\n",
     "for face in d.faces(domain):\n",
     "    if face.midpoint().x() > d.DOLFIN_EPS and facet_markers[face] == 10:\n",
@@ -381,20 +372,7 @@
    "outputs": [],
    "source": [
     "os.makedirs(\"mesh\", exist_ok=True)\n",
-<<<<<<< HEAD
-    "common.write_mesh(domain, facet_markers, cell_markers, filename=\"mesh/DemoCuboidsMesh\")"
-   ]
-  },
-  {
-   "attachments": {},
-   "cell_type": "markdown",
-   "id": "3795c4ee",
-   "metadata": {},
-   "source": [
-    "Perhaps we could plot the mesh?\n",
-=======
     "mesh_tools.write_mesh(domain, facet_markers, cell_markers, filename=\"mesh/DemoCuboidsMesh\")\n",
->>>>>>> 022bc0ad
     "\n",
     "Now we can create a parent mesh. Explain what this is. Can we visualize it?"
    ]
