import math

import pytest

import smart


<<<<<<< HEAD
def test_Species_initialization(species_kwargs_A):
    """Test that we can initialize a SpeciesContainer"""
    A = stubs.model_assembly.Species(**species_kwargs_A)
    assert A.name == species_kwargs_A["name"]
    assert A.latex_name == species_kwargs_A["name"]
    assert str(A.sym) == species_kwargs_A["name"]
=======
@pytest.fixture(name="A_kwargs")
def example_species():
    kwargs = dict(
        concentration_units=smart.units.unit.uM,
        diffusion_units=smart.units.unit.um**2 / smart.units.unit.sec,
        initial_condition=0.01,
        D=2.0,
        name="A",
        compartment_name="Cyto",
        group="Some group",
    )

    A = smart.model_assembly.Species(**kwargs)
    return (A, kwargs)


def test_Species_initialization(A_kwargs):
    A, kwargs = A_kwargs
    assert A.name == kwargs["name"]
    assert A.latex_name == kwargs["name"]
    assert str(A.sym) == kwargs["name"]
>>>>>>> a5ad3140

    assert math.isclose(A.initial_condition, species_kwargs_A["initial_condition"])
    assert (
<<<<<<< HEAD
        A.initial_condition_quantity
        == species_kwargs_A["initial_condition"]
        * species_kwargs_A["concentration_units"]
    )
    assert A.concentration_units == stubs.common.pint_unit_to_quantity(
        species_kwargs_A["concentration_units"]
    )
    assert math.isclose(A.D, species_kwargs_A["D"])
    assert A.diffusion_units == stubs.common.pint_unit_to_quantity(
        species_kwargs_A["diffusion_units"]
    )
    assert A.D_quantity == species_kwargs_A["D"] * species_kwargs_A["diffusion_units"]
=======
        A.initial_condition_quantity == kwargs["initial_condition"] * kwargs["concentration_units"]
    )
    assert A.concentration_units == smart.units.unit_to_quantity(kwargs["concentration_units"])
    assert math.isclose(A.D, kwargs["D"])
    assert A.diffusion_units == smart.units.unit_to_quantity(kwargs["diffusion_units"])
    assert A.D_quantity == kwargs["D"] * kwargs["diffusion_units"]
>>>>>>> a5ad3140

    assert A.compartment_name == species_kwargs_A["compartment_name"]
    assert A.group == species_kwargs_A["group"]
    assert A.dof_map is None
    assert A.ut is None
    assert A.v is None
    assert A.u == {}
    assert A.is_an_added_species is False
    assert A.is_in_a_reaction is False


@pytest.mark.xfail
def test_access_vscalar(species_kwargs_A):
    A = stubs.model_assembly.Species(**species_kwargs_A)
    # We should have proper error handling here
    A.vscalar


@pytest.mark.xfail
def test_access_dolfin_quatity(species_kwargs_A):
    A = stubs.model_assembly.Species(**species_kwargs_A)
    # We should have proper error handling here
    A.dolfin_quantity


def test_SpeciesContainer(species_kwargs_A, species_kwargs_AER):
    """Test that we can initialize a SpeciesContainer"""
    A = stubs.model_assembly.Species(**species_kwargs_A)
    AER = stubs.model_assembly.Species(**species_kwargs_AER)
    sc = stubs.model_assembly.SpeciesContainer()
    assert sc.size == 0
    sc.add([A])
    assert sc.size == 1
    sc["A"] == A
    sc.add([A])
    # Adding same species should not do anything
    assert sc.size == 1
    sc.add([AER])
    assert sc.size == 2
    assert set(sc.keys) == {"A", "AER"}


def test_add_non_Species_to_SpeciesContainer_raises_InvalidObjectException(
    compartment_kwargs_Cyto,
):
    """Test that if we try to add something different than a species
    to a SpeciesContainer then an exception will be raised"""
    sc = stubs.model_assembly.SpeciesContainer()
    Cyto = stubs.model_assembly.Compartment(**compartment_kwargs_Cyto)
    with pytest.raises(stubs.model_assembly.InvalidObjectException):
        sc.add([Cyto])<|MERGE_RESOLUTION|>--- conflicted
+++ resolved
@@ -5,60 +5,24 @@
 import smart
 
 
-<<<<<<< HEAD
 def test_Species_initialization(species_kwargs_A):
     """Test that we can initialize a SpeciesContainer"""
-    A = stubs.model_assembly.Species(**species_kwargs_A)
+    A = smart.model_assembly.Species(**species_kwargs_A)
     assert A.name == species_kwargs_A["name"]
     assert A.latex_name == species_kwargs_A["name"]
     assert str(A.sym) == species_kwargs_A["name"]
-=======
-@pytest.fixture(name="A_kwargs")
-def example_species():
-    kwargs = dict(
-        concentration_units=smart.units.unit.uM,
-        diffusion_units=smart.units.unit.um**2 / smart.units.unit.sec,
-        initial_condition=0.01,
-        D=2.0,
-        name="A",
-        compartment_name="Cyto",
-        group="Some group",
-    )
-
-    A = smart.model_assembly.Species(**kwargs)
-    return (A, kwargs)
-
-
-def test_Species_initialization(A_kwargs):
-    A, kwargs = A_kwargs
-    assert A.name == kwargs["name"]
-    assert A.latex_name == kwargs["name"]
-    assert str(A.sym) == kwargs["name"]
->>>>>>> a5ad3140
 
     assert math.isclose(A.initial_condition, species_kwargs_A["initial_condition"])
     assert (
-<<<<<<< HEAD
         A.initial_condition_quantity
-        == species_kwargs_A["initial_condition"]
-        * species_kwargs_A["concentration_units"]
+        == species_kwargs_A["initial_condition"] * species_kwargs_A["concentration_units"]
     )
-    assert A.concentration_units == stubs.common.pint_unit_to_quantity(
+    assert A.concentration_units == smart.units.unit_to_quantity(
         species_kwargs_A["concentration_units"]
     )
     assert math.isclose(A.D, species_kwargs_A["D"])
-    assert A.diffusion_units == stubs.common.pint_unit_to_quantity(
-        species_kwargs_A["diffusion_units"]
-    )
+    assert A.diffusion_units == smart.units.unit_to_quantity(species_kwargs_A["diffusion_units"])
     assert A.D_quantity == species_kwargs_A["D"] * species_kwargs_A["diffusion_units"]
-=======
-        A.initial_condition_quantity == kwargs["initial_condition"] * kwargs["concentration_units"]
-    )
-    assert A.concentration_units == smart.units.unit_to_quantity(kwargs["concentration_units"])
-    assert math.isclose(A.D, kwargs["D"])
-    assert A.diffusion_units == smart.units.unit_to_quantity(kwargs["diffusion_units"])
-    assert A.D_quantity == kwargs["D"] * kwargs["diffusion_units"]
->>>>>>> a5ad3140
 
     assert A.compartment_name == species_kwargs_A["compartment_name"]
     assert A.group == species_kwargs_A["group"]
@@ -72,23 +36,23 @@
 
 @pytest.mark.xfail
 def test_access_vscalar(species_kwargs_A):
-    A = stubs.model_assembly.Species(**species_kwargs_A)
+    A = smart.model_assembly.Species(**species_kwargs_A)
     # We should have proper error handling here
     A.vscalar
 
 
 @pytest.mark.xfail
 def test_access_dolfin_quatity(species_kwargs_A):
-    A = stubs.model_assembly.Species(**species_kwargs_A)
+    A = smart.model_assembly.Species(**species_kwargs_A)
     # We should have proper error handling here
     A.dolfin_quantity
 
 
 def test_SpeciesContainer(species_kwargs_A, species_kwargs_AER):
     """Test that we can initialize a SpeciesContainer"""
-    A = stubs.model_assembly.Species(**species_kwargs_A)
-    AER = stubs.model_assembly.Species(**species_kwargs_AER)
-    sc = stubs.model_assembly.SpeciesContainer()
+    A = smart.model_assembly.Species(**species_kwargs_A)
+    AER = smart.model_assembly.Species(**species_kwargs_AER)
+    sc = smart.model_assembly.SpeciesContainer()
     assert sc.size == 0
     sc.add([A])
     assert sc.size == 1
@@ -106,7 +70,7 @@
 ):
     """Test that if we try to add something different than a species
     to a SpeciesContainer then an exception will be raised"""
-    sc = stubs.model_assembly.SpeciesContainer()
-    Cyto = stubs.model_assembly.Compartment(**compartment_kwargs_Cyto)
-    with pytest.raises(stubs.model_assembly.InvalidObjectException):
+    sc = smart.model_assembly.SpeciesContainer()
+    Cyto = smart.model_assembly.Compartment(**compartment_kwargs_Cyto)
+    with pytest.raises(smart.model_assembly.InvalidObjectException):
         sc.add([Cyto])