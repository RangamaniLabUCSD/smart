"""
General functions: array manipulation, data i/o, etc
"""

import time
import logging
from datetime import datetime
from typing import Any, Callable, Dict, List, Union

import dolfin as d

import ufl
from pytz import timezone
from termcolor import colored

from .deprecation import deprecated
from .config import global_settings as gset, FancyFormatter
from .units import unit

__all__ = [
    "smart_expressions",
    "sub",
    "Stopwatch",
]


comm = d.MPI.comm_world
rank = comm.rank
size = comm.size
root = 0

logger = logging.getLogger(__name__)


def smart_expressions(
    dolfin_expressions: Dict[str, Callable[[Any], Any]]
) -> Dict[str, Callable[[Any], Union[ufl.core.expr.Expr, float]]]:
    """
    Map strings to DOLFIN/UFL functions, that takes in
    `smart`-Expressions, i.e. functions with a unit.

    Args:
        dolfin_expressions: Dictonary of strings mapping
          to smart expressions

    Example:

        .. highlight:: python
        .. code-block:: python

            input = {"sin": ufl.sin}
            output = smart_expressions(input)

        Output is then a dictionary that maps "sin" to
        a function :code:`sin(x)` that takes in a
        function with a unit and returns
        :code:`ufl.sin(x.to(unit.dimensionless).magnitude)`
    """
    return {
        k: lambda x: v(x.to(unit.dimensionless).magnitude) for k, v in dolfin_expressions.items()
    }


def sub(
    func: Union[
        List[Union[d.Function, d.FunctionSpace]],
        d.Function,
        d.MixedFunctionSpace,
        d.FunctionSpace,
        d.function.argument.Argument,
    ],
    idx: int,
    collapse_function_space: bool = True,
):
    """
    A utility function for getting the sub component of a

    - Functionspace
    - Mixed function space
    - Function
    - Test/Trial Function

    Args:
        func: The input
        idx: The component to extract
        collapse_function_space: If the input `func`
        is a `dolfin.FunctionSpace`, collapse it if `True`.

    Returns:
        The relevant component of the input
    """

    if isinstance(func, (list, tuple)):
        return func[idx]

    elif isinstance(func, d.Function):
        # MixedFunctionSpace
        if func._functions:
            assert func.sub(idx) is func._functions[idx]
            return func.sub(idx)
        else:
            # scalar FunctionSpace
            if func.num_sub_spaces() <= 1 and idx == 0:
                return func
            else:
                # Use d.split() to get subfunctions from a
                # VectorFunctionSpace that can be used in forms
                return func.sub(idx)

    elif isinstance(func, d.MixedFunctionSpace):
        return func.sub(idx)

    elif isinstance(func, d.FunctionSpace):
        if func.num_sub_spaces() <= 1 and idx == 0:
            return func
        else:
            if collapse_function_space:
                return func.sub(idx).collapse()
            else:
                return func.sub(idx)

    elif isinstance(func, d.function.argument.Argument):
        if func.function_space().num_sub_spaces() <= 1 and idx == 0:
            return func
        else:
            return func[idx]

    else:
        raise ValueError(f"Unknown input type of {func=}")


# Write a stopwatch class to measure time elapsed
# with a start, stop, and pause methods
# Keep track of timings in a list of lists called
# self.timings, each time the timer is paused,
# the time elapsed since the last pause is added to
# the sublist. Using stop resets the timer to zero
# and beings a new list of timings.


class Stopwatch:
    "Basic stopwatch class with inner/outer timings (pause and stop)"

    def __init__(self, name=None, time_unit="s", print_buffer=0, filename=None, start=False):
        self.name = name
        self.time_unit = time_unit
        self.stop_timings = []  # length = number of stops
        self.pause_timings = []  # length = number of stops (list of lists)
        self._pause_timings = []  # length = number of pauses (reset on stop)
        self._times = []
        self.is_paused = True
        self.print_buffer = print_buffer
        self._print_name = f"{str(self.name): <{self.print_buffer}}"
        # self.start()
        self.filename = filename
        if filename is not None:
            self.file_logger = logging.getLogger("smart_stop_watch")
            handler = logging.FileHandler(filename=filename)
            handler.setFormatter(FancyFormatter())
            self.file_logger.addHandler(handler)
            self.file_logger.setLevel(logging.DEBUG)
        else:
            # Just use the regular logger
            self.file_logger = logger
        if start:
            self.start()

    def start(self):
        self._times.append(time.time())
        self.is_paused = False

    def pause(self):
        if self.is_paused:
            return
        else:
            self._times.append(time.time())
            self._pause_timings.append(self._times[-1] - self._times[-2])
            self.is_paused = True
            self.file_logger.debug(
                f"{self.name} (iter {len(self._pause_timings)}) finished "
                f"in {self.time_str(self._pause_timings[-1])} {self.time_unit}",
                extra=dict(format_type="logred"),
            )

    def stop(self, print_result=True):
        self._times.append(time.time())
        if self.is_paused:
            final_time = 0
        else:
            final_time = self._times[-1] - self._times[-2]
            self.is_paused = True
        total_time = sum(self._pause_timings) + final_time
        self.stop_timings.append(total_time)
        if print_result:
            self.file_logger.debug(
                f"{self._print_name} finished in {self.time_str(total_time)} {self.time_unit}",
                extra=dict(format_type="logred"),
            )

        self.pause_timings.append(self._pause_timings)
        self._pause_timings = []
        self._times = []

    def set_timing(self, timing):
        self.stop_timings.append(timing)
        self.file_logger.debug(
            f"{self._print_name} finished in {self.time_str(timing)} {self.time_unit}",
            extra=dict(format_type="logred"),
        )

    def print_last_stop(self):
        self.file_logger.debug(
            f"{self._print_name} finished in "
            f"{self.time_str(self.stop_timings[-1])} {self.time_unit}",
            extra=dict(format_type="logred"),
        )

    def time_str(self, t):
        return str({"us": 1e6, "ms": 1e3, "s": 1, "min": 1 / 60}[self.time_unit] * t)[0:8]


@deprecated
def _fancy_print(
    title_text,
    buffer_color=None,
    text_color=None,
    filler_char=None,
    num_banners=None,
    new_lines=None,
    left_justify=None,
    format_type="default",
    include_timestamp=True,
    filename=None,
):
    "Formatted text to stand out."

    # Initialize with the default options
    buffer_color_ = "cyan"
    text_color_ = "green"
    filler_char_ = "="
    num_banners_ = 0
    new_lines_ = [0, 0]
    left_justify_ = False
    # Override with format_type options
    if format_type == "default":
        pass
    elif format_type == "title":
        text_color_ = "magenta"
        num_banners_ = 1
        new_lines_ = [1, 0]
    elif format_type == "subtitle":
        text_color_ = "green"
        filler_char_ = "."
        left_justify_ = True
    elif format_type == "data":
        buffer_color_ = "white"
        text_color_ = "white"
        filler_char_ = ""
        left_justify_ = True
    elif format_type == "data_important":
        buffer_color_ = "white"
        text_color_ = "red"
        filler_char_ = ""
        left_justify_ = True
    elif format_type == "log":
        buffer_color_ = "white"
        text_color_ = "green"
        filler_char_ = ""
        left_justify_ = True
    elif format_type == "logred":
        buffer_color_ = "white"
        text_color_ = "red"
        filler_char_ = ""
        left_justify_ = True
    elif format_type == "log_important":
        buffer_color_ = "white"
        text_color_ = "magenta"
        filler_char_ = "."
    elif format_type == "log_urgent":
        buffer_color_ = "white"
        text_color_ = "red"
        filler_char_ = "."
    elif format_type == "warning":
        buffer_color_ = "magenta"
        text_color_ = "red"
        filler_char_ = "!"
        num_banners_ = 2
        new_lines_ = [1, 1]
    elif format_type == "timestep":
        text_color_ = "red"
        num_banners_ = 2
        filler_char_ = "."
        new_lines_ = [1, 1]
    elif format_type == "solverstep":
        text_color_ = "red"
        num_banners_ = 1
        filler_char_ = "."
        new_lines_ = [1, 1]
    elif format_type == "assembly":
        text_color_ = "magenta"
        num_banners_ = 0
        filler_char_ = "."
        new_lines_ = [1, 0]
    elif format_type == "assembly_sub":
        text_color_ = "magenta"
        num_banners_ = 0
        filler_char_ = ""
        new_lines_ = [0, 0]
        left_justify_ = True
    elif format_type is not None:
        raise ValueError("Unknown formatting_type.")

    # Override again with user options
    if buffer_color is None:
        buffer_color = buffer_color_
    if text_color is None:
        text_color = text_color_
    if filler_char is None:
        filler_char = filler_char_
    if num_banners is None:
        num_banners = num_banners_
    if new_lines is None:
        new_lines = new_lines_
    if left_justify is None:
        left_justify = left_justify_

    # include MPI rank in message
    if size > 1:
        title_text = f"CPU {rank}: {title_text}"
    if include_timestamp:
        timestamp = datetime.now(timezone("US/Pacific")).strftime("[%Y-%m-%d time=%H:%M:%S]")
        title_text = f"{timestamp} {title_text}"

    # calculate optimal buffer size
    min_buffer_size = 5
    terminal_width = 120
    buffer_size = max(
        [min_buffer_size, int((terminal_width - 1 - len(title_text)) / 2 - 1)]
    )  # terminal width == 80
    title_str_len = (buffer_size + 1) * 2 + len(title_text)
    parity = 1 if title_str_len == 78 else 0

    # color/stylize buffer, text, and banner
    def buffer(buffer_size):
        return colored(filler_char * buffer_size, buffer_color)

    if left_justify:
        title_str = f"{colored(title_text, text_color)} {buffer(buffer_size*2+1+parity)}"
    else:
        title_str = (
            f"{buffer(buffer_size)} {colored(title_text, text_color)} "
            f"{buffer(buffer_size+parity)}"
        )
    banner = colored(filler_char * (title_str_len + parity), buffer_color)

    def print_out(text, filename=None):
        "print to file and terminal"
        if filename is not None:
            with open(filename, "a") as f:
                f.write(text + "\n")
        elif gset["log_filename"] is not None:
            with open(gset["log_filename"], "a") as f:
                f.write(text + "\n")
        print(text)

    # initial spacing
    if new_lines[0] > 0:
        print_out("\n" * (new_lines[0] - 1), filename)
    # print first banner
    for _ in range(num_banners):
        print_out(f"{banner}", filename)
    # print main text
    print_out(title_str, filename)
    # print second banner
    for _ in range(num_banners):
        print_out(f"{banner}", filename)
    # end spacing
    if new_lines[1] > 0:
<<<<<<< HEAD
        print_out("\n" * (new_lines[1] - 1), filename)


# Get cells and faces for each subdomain


def facet_topology(f: d.Facet, mf3: d.MeshFunction):
    """Given a facet and cell mesh function,
    return the topology of the face"""
    # cells adjacent face
    localCells = [mf3.array()[c.index()] for c in d.cells(f)]
    if len(localCells) == 1:
        topology = "boundary"  # boundary facet
    elif len(localCells) == 2 and localCells[0] == localCells[1]:
        topology = "internal"  # internal facet
    elif len(localCells) == 2:
        topology = "interface"  # interface facet
    else:
        raise Exception("Facet has more than two cells")
    return (topology, localCells)


def cube_condition(cell, xmin=0.3, xmax=0.7):
    return (
        (xmin - d.DOLFIN_EPS < cell.midpoint().x() < xmax + d.DOLFIN_EPS)
        and (xmin - d.DOLFIN_EPS < cell.midpoint().y() < xmax + d.DOLFIN_EPS)
        and (xmin - d.DOLFIN_EPS < cell.midpoint().z() < xmax + d.DOLFIN_EPS)
    )


def DemoCuboidsMesh(N=16, condition=cube_condition):
    """
    Creates a mesh for use in examples that contains
    two distinct cuboid subvolumes with a shared interface surface.
    Cell markers:
    1 - Default subvolume
    2 - Subvolume specified by condition function

    Facet markers:
    12 - Interface between subvolumes
    10 - Boundary of subvolume 1
    20 - Boundary of subvolume 2
    0  - Interior facets
    """
    # Create a mesh
    mesh = d.UnitCubeMesh(N, N, N)
    # Initialize mesh functions
    mf3 = d.MeshFunction("size_t", mesh, 3, 0)
    mf2 = d.MeshFunction("size_t", mesh, 2, 0)

    # Mark all cells that satisfy condition as 3, else 1
    for c in d.cells(mesh):
        mf3[c] = 2 if condition(c) else 1

    # Mark facets
    for f in d.faces(mesh):
        topology, cellIndices = facet_topology(f, mf3)
        if topology == "interface":
            mf2[f] = 12
        elif topology == "boundary":
            mf2[f] = int(cellIndices[0] * 10)
        else:
            mf2[f] = 0
    return (mesh, mf2, mf3)


def DemoSpheresMesh(
    outerRad: float = 0.5,
    innerRad: float = 0.25,
    hEdge: float = 0,
    hInnerEdge: float = 0,
    interface_marker: int = 12,
    outer_marker: int = 10,
    inner_vol_tag: int = 2,
    outer_vol_tag: int = 1,
) -> Tuple[d.Mesh, d.MeshFunction, d.MeshFunction]:
    """
    Creates a mesh for use in examples that contains
    two distinct sphere subvolumes with a shared interface
    surface. If the radius of the inner sphere is 0, mesh a
    single sphere.

    Args:
        outerRad: The radius of the outer sphere
        innerRad: The radius of the inner sphere
        hEdge: maximum mesh size at the outer edge
        hInnerEdge: maximum mesh size at the edge
        of the inner sphere interface_marker: The
        value to mark facets on the interface with
        outer_marker: The value to mark facets on the outer sphere with
        inner_vol_tag: The value to mark the inner spherical volume with
        outer_vol_tag: The value to mark the outer spherical volume with
    Returns:
        A triplet (mesh, facet_marker, cell_marker)
    """
    assert not np.isclose(outerRad, 0)
    if np.isclose(hEdge, 0):
        hEdge = 0.1 * outerRad
    if np.isclose(hInnerEdge, 0):
        hInnerEdge = 0.2 * outerRad if np.isclose(innerRad, 0) else 0.2 * innerRad
    # Create the two sphere mesh using gmsh
    gmsh.initialize()
    gmsh.model.add("twoSpheres")
    # first add sphere 1 of radius outerRad and center (0,0,0)
    outer_sphere = gmsh.model.occ.addSphere(0, 0, 0, outerRad)
    if np.isclose(innerRad, 0):
        # Use outer_sphere only
        gmsh.model.occ.synchronize()
        gmsh.model.add_physical_group(3, [outer_sphere], tag=outer_vol_tag)
        facets = gmsh.model.getBoundary([(3, outer_sphere)])
        assert len(facets) == 1
        gmsh.model.add_physical_group(2, [facets[0][1]], tag=outer_marker)
    else:
        # Add inner_sphere (radius innerRad, center (0,0,0))
        inner_sphere = gmsh.model.occ.addSphere(0, 0, 0, innerRad)
        # Create interface between spheres
        two_spheres, (outer_sphere_map, inner_sphere_map) = gmsh.model.occ.fragment(
            [(3, outer_sphere)], [(3, inner_sphere)]
        )
        gmsh.model.occ.synchronize()

        # Get the outer boundary
        outer_shell = gmsh.model.getBoundary(two_spheres, oriented=False)
        assert len(outer_shell) == 1
        # Get the inner boundary
        inner_shell = gmsh.model.getBoundary(inner_sphere_map, oriented=False)
        assert len(inner_shell) == 1
        # Add physical markers for facets
        gmsh.model.add_physical_group(outer_shell[0][0], [outer_shell[0][1]], tag=outer_marker)
        gmsh.model.add_physical_group(inner_shell[0][0], [inner_shell[0][1]], tag=interface_marker)

        # Physical markers for
        all_volumes = [tag[1] for tag in outer_sphere_map]
        inner_volume = [tag[1] for tag in inner_sphere_map]
        outer_volume = []
        for vol in all_volumes:
            if vol not in inner_volume:
                outer_volume.append(vol)
        gmsh.model.add_physical_group(3, outer_volume, tag=outer_vol_tag)
        gmsh.model.add_physical_group(3, inner_volume, tag=inner_vol_tag)

    def meshSizeCallback(dim, tag, x, y, z, lc):
        # mesh length is hEdge at the PM (defaults to 0.1*outerRad,
        # or set when calling function) and hInnerEdge at the ERM
        # (defaults to 0.2*innerRad, or set when calling function)
        # between these, the value is interpolated based on R,
        # and inside the value is interpolated between hInnerEdge and 0.2*innerEdge
        # if innerRad=0, then the mesh length is interpolated between
        # hEdge at the PM and 0.2*outerRad in the center
        # for one sphere (innerRad = 0), if hEdge > 0.2*outerRad,
        # then lc = 0.2*outerRad in the whole volume
        # for two spheres, if hEdge or hInnerEdge > 0.2*innerRad,
        # they are set to lc = 0.2*innerRad
        R = np.sqrt(x**2 + y**2 + z**2)
        lc1 = hEdge
        lc2 = hInnerEdge
        lc3 = 0.2 * outerRad if np.isclose(innerRad, 0) else 0.2 * innerRad
        if R > innerRad:
            lcTest = lc1 + (lc2 - lc1) * (outerRad - R) / (outerRad - innerRad)
        else:
            lcTest = lc2 + (lc3 - lc2) * (innerRad - R) / innerRad
        return min(lc3, lcTest)

    gmsh.model.mesh.setSizeCallback(meshSizeCallback)
    # set off the other options for mesh size determination
    gmsh.option.setNumber("Mesh.MeshSizeExtendFromBoundary", 0)
    gmsh.option.setNumber("Mesh.MeshSizeFromPoints", 0)
    gmsh.option.setNumber("Mesh.MeshSizeFromCurvature", 0)
    # this changes the algorithm from Frontal-Delaunay to Delaunay,
    # which may provide better results when there are larger gradients in mesh size
    gmsh.option.setNumber("Mesh.Algorithm", 5)

    gmsh.model.mesh.generate(3)
    tmpfol = f"{outerRad}outerRad_{innerRad}innerRad"
    os.makedirs(f"{tmpfol}", exist_ok=True)
    gmsh.write(f"{tmpfol}/twoSpheres.msh")  # save locally
    gmsh.finalize()

    # load, convert to xdmf, and save as temp files
    mesh3d_in = meshio.read(f"{tmpfol}/twoSpheres.msh")

    def create_mesh(mesh, cell_type):
        cells = mesh.get_cells_type(cell_type)
        cell_data = mesh.get_cell_data("gmsh:physical", cell_type)  # extract values of tags
        out_mesh = meshio.Mesh(
            points=mesh.points,
            cells={cell_type: cells},
            cell_data={"mf_data": [cell_data]},
        )
        return out_mesh

    tet_mesh = create_mesh(mesh3d_in, "tetra")
    tri_mesh = create_mesh(mesh3d_in, "triangle")
    meshio.write(f"{tmpfol}/tempmesh_3dout.xdmf", tet_mesh)
    meshio.write(f"{tmpfol}/tempmesh_2dout.xdmf", tri_mesh)

    # convert xdmf mesh to dolfin-style mesh
    dmesh = d.Mesh(d.MPI.comm_self)
    mvc3 = d.MeshValueCollection("size_t", dmesh, 3)
    with d.XDMFFile(d.MPI.comm_self, f"{tmpfol}/tempmesh_3dout.xdmf") as infile:
        infile.read(dmesh)
        infile.read(mvc3, "mf_data")
    mf3 = d.cpp.mesh.MeshFunctionSizet(dmesh, mvc3)
    # set unassigned volumes to tag=0
    mf3.array()[np.where(mf3.array() > 1e9)[0]] = 0
    mvc2 = d.MeshValueCollection("size_t", dmesh, 2)
    with d.XDMFFile(d.MPI.comm_self, f"{tmpfol}/tempmesh_2dout.xdmf") as infile:
        infile.read(mvc2, "mf_data")
    mf2 = d.cpp.mesh.MeshFunctionSizet(dmesh, mvc2)
    # set inner faces to tag=0
    mf2.array()[np.where(mf2.array() > 1e9)[0]] = 0

    # use os to remove temp meshes
    os.remove(f"{tmpfol}/tempmesh_2dout.xdmf")
    os.remove(f"{tmpfol}/tempmesh_3dout.xdmf")
    os.remove(f"{tmpfol}/tempmesh_2dout.h5")
    os.remove(f"{tmpfol}/tempmesh_3dout.h5")
    os.remove(f"{tmpfol}/twoSpheres.msh")
    os.rmdir(f"{tmpfol}")
    # return dolfin mesh, mf2 (2d tags) and mf3 (3d tags)
    return (dmesh, mf2, mf3)


def write_mesh(mesh, mf2, mf3, filename="DemoCuboidMesh"):
    # Write mesh and meshfunctions to file
    # hdf5 = d.HDF5File(mesh.mpi_comm(), filename + ".h5", "w")
    hdf5 = d.HDF5File(d.MPI.comm_self, filename + ".h5", "w")
    hdf5.write(mesh, "/mesh")
    hdf5.write(mf3, "/mf3")
    hdf5.write(mf2, "/mf2")
    # For visualization of domains
    # d.File(f"{filename}_mf3.pvd") << mf3
    # d.File(f"{filename}_mf2.pvd") << mf2
=======
        print_out("\n" * (new_lines[1] - 1), filename)
>>>>>>> 022bc0ad
<|MERGE_RESOLUTION|>--- conflicted
+++ resolved
@@ -376,240 +376,4 @@
         print_out(f"{banner}", filename)
     # end spacing
     if new_lines[1] > 0:
-<<<<<<< HEAD
-        print_out("\n" * (new_lines[1] - 1), filename)
-
-
-# Get cells and faces for each subdomain
-
-
-def facet_topology(f: d.Facet, mf3: d.MeshFunction):
-    """Given a facet and cell mesh function,
-    return the topology of the face"""
-    # cells adjacent face
-    localCells = [mf3.array()[c.index()] for c in d.cells(f)]
-    if len(localCells) == 1:
-        topology = "boundary"  # boundary facet
-    elif len(localCells) == 2 and localCells[0] == localCells[1]:
-        topology = "internal"  # internal facet
-    elif len(localCells) == 2:
-        topology = "interface"  # interface facet
-    else:
-        raise Exception("Facet has more than two cells")
-    return (topology, localCells)
-
-
-def cube_condition(cell, xmin=0.3, xmax=0.7):
-    return (
-        (xmin - d.DOLFIN_EPS < cell.midpoint().x() < xmax + d.DOLFIN_EPS)
-        and (xmin - d.DOLFIN_EPS < cell.midpoint().y() < xmax + d.DOLFIN_EPS)
-        and (xmin - d.DOLFIN_EPS < cell.midpoint().z() < xmax + d.DOLFIN_EPS)
-    )
-
-
-def DemoCuboidsMesh(N=16, condition=cube_condition):
-    """
-    Creates a mesh for use in examples that contains
-    two distinct cuboid subvolumes with a shared interface surface.
-    Cell markers:
-    1 - Default subvolume
-    2 - Subvolume specified by condition function
-
-    Facet markers:
-    12 - Interface between subvolumes
-    10 - Boundary of subvolume 1
-    20 - Boundary of subvolume 2
-    0  - Interior facets
-    """
-    # Create a mesh
-    mesh = d.UnitCubeMesh(N, N, N)
-    # Initialize mesh functions
-    mf3 = d.MeshFunction("size_t", mesh, 3, 0)
-    mf2 = d.MeshFunction("size_t", mesh, 2, 0)
-
-    # Mark all cells that satisfy condition as 3, else 1
-    for c in d.cells(mesh):
-        mf3[c] = 2 if condition(c) else 1
-
-    # Mark facets
-    for f in d.faces(mesh):
-        topology, cellIndices = facet_topology(f, mf3)
-        if topology == "interface":
-            mf2[f] = 12
-        elif topology == "boundary":
-            mf2[f] = int(cellIndices[0] * 10)
-        else:
-            mf2[f] = 0
-    return (mesh, mf2, mf3)
-
-
-def DemoSpheresMesh(
-    outerRad: float = 0.5,
-    innerRad: float = 0.25,
-    hEdge: float = 0,
-    hInnerEdge: float = 0,
-    interface_marker: int = 12,
-    outer_marker: int = 10,
-    inner_vol_tag: int = 2,
-    outer_vol_tag: int = 1,
-) -> Tuple[d.Mesh, d.MeshFunction, d.MeshFunction]:
-    """
-    Creates a mesh for use in examples that contains
-    two distinct sphere subvolumes with a shared interface
-    surface. If the radius of the inner sphere is 0, mesh a
-    single sphere.
-
-    Args:
-        outerRad: The radius of the outer sphere
-        innerRad: The radius of the inner sphere
-        hEdge: maximum mesh size at the outer edge
-        hInnerEdge: maximum mesh size at the edge
-        of the inner sphere interface_marker: The
-        value to mark facets on the interface with
-        outer_marker: The value to mark facets on the outer sphere with
-        inner_vol_tag: The value to mark the inner spherical volume with
-        outer_vol_tag: The value to mark the outer spherical volume with
-    Returns:
-        A triplet (mesh, facet_marker, cell_marker)
-    """
-    assert not np.isclose(outerRad, 0)
-    if np.isclose(hEdge, 0):
-        hEdge = 0.1 * outerRad
-    if np.isclose(hInnerEdge, 0):
-        hInnerEdge = 0.2 * outerRad if np.isclose(innerRad, 0) else 0.2 * innerRad
-    # Create the two sphere mesh using gmsh
-    gmsh.initialize()
-    gmsh.model.add("twoSpheres")
-    # first add sphere 1 of radius outerRad and center (0,0,0)
-    outer_sphere = gmsh.model.occ.addSphere(0, 0, 0, outerRad)
-    if np.isclose(innerRad, 0):
-        # Use outer_sphere only
-        gmsh.model.occ.synchronize()
-        gmsh.model.add_physical_group(3, [outer_sphere], tag=outer_vol_tag)
-        facets = gmsh.model.getBoundary([(3, outer_sphere)])
-        assert len(facets) == 1
-        gmsh.model.add_physical_group(2, [facets[0][1]], tag=outer_marker)
-    else:
-        # Add inner_sphere (radius innerRad, center (0,0,0))
-        inner_sphere = gmsh.model.occ.addSphere(0, 0, 0, innerRad)
-        # Create interface between spheres
-        two_spheres, (outer_sphere_map, inner_sphere_map) = gmsh.model.occ.fragment(
-            [(3, outer_sphere)], [(3, inner_sphere)]
-        )
-        gmsh.model.occ.synchronize()
-
-        # Get the outer boundary
-        outer_shell = gmsh.model.getBoundary(two_spheres, oriented=False)
-        assert len(outer_shell) == 1
-        # Get the inner boundary
-        inner_shell = gmsh.model.getBoundary(inner_sphere_map, oriented=False)
-        assert len(inner_shell) == 1
-        # Add physical markers for facets
-        gmsh.model.add_physical_group(outer_shell[0][0], [outer_shell[0][1]], tag=outer_marker)
-        gmsh.model.add_physical_group(inner_shell[0][0], [inner_shell[0][1]], tag=interface_marker)
-
-        # Physical markers for
-        all_volumes = [tag[1] for tag in outer_sphere_map]
-        inner_volume = [tag[1] for tag in inner_sphere_map]
-        outer_volume = []
-        for vol in all_volumes:
-            if vol not in inner_volume:
-                outer_volume.append(vol)
-        gmsh.model.add_physical_group(3, outer_volume, tag=outer_vol_tag)
-        gmsh.model.add_physical_group(3, inner_volume, tag=inner_vol_tag)
-
-    def meshSizeCallback(dim, tag, x, y, z, lc):
-        # mesh length is hEdge at the PM (defaults to 0.1*outerRad,
-        # or set when calling function) and hInnerEdge at the ERM
-        # (defaults to 0.2*innerRad, or set when calling function)
-        # between these, the value is interpolated based on R,
-        # and inside the value is interpolated between hInnerEdge and 0.2*innerEdge
-        # if innerRad=0, then the mesh length is interpolated between
-        # hEdge at the PM and 0.2*outerRad in the center
-        # for one sphere (innerRad = 0), if hEdge > 0.2*outerRad,
-        # then lc = 0.2*outerRad in the whole volume
-        # for two spheres, if hEdge or hInnerEdge > 0.2*innerRad,
-        # they are set to lc = 0.2*innerRad
-        R = np.sqrt(x**2 + y**2 + z**2)
-        lc1 = hEdge
-        lc2 = hInnerEdge
-        lc3 = 0.2 * outerRad if np.isclose(innerRad, 0) else 0.2 * innerRad
-        if R > innerRad:
-            lcTest = lc1 + (lc2 - lc1) * (outerRad - R) / (outerRad - innerRad)
-        else:
-            lcTest = lc2 + (lc3 - lc2) * (innerRad - R) / innerRad
-        return min(lc3, lcTest)
-
-    gmsh.model.mesh.setSizeCallback(meshSizeCallback)
-    # set off the other options for mesh size determination
-    gmsh.option.setNumber("Mesh.MeshSizeExtendFromBoundary", 0)
-    gmsh.option.setNumber("Mesh.MeshSizeFromPoints", 0)
-    gmsh.option.setNumber("Mesh.MeshSizeFromCurvature", 0)
-    # this changes the algorithm from Frontal-Delaunay to Delaunay,
-    # which may provide better results when there are larger gradients in mesh size
-    gmsh.option.setNumber("Mesh.Algorithm", 5)
-
-    gmsh.model.mesh.generate(3)
-    tmpfol = f"{outerRad}outerRad_{innerRad}innerRad"
-    os.makedirs(f"{tmpfol}", exist_ok=True)
-    gmsh.write(f"{tmpfol}/twoSpheres.msh")  # save locally
-    gmsh.finalize()
-
-    # load, convert to xdmf, and save as temp files
-    mesh3d_in = meshio.read(f"{tmpfol}/twoSpheres.msh")
-
-    def create_mesh(mesh, cell_type):
-        cells = mesh.get_cells_type(cell_type)
-        cell_data = mesh.get_cell_data("gmsh:physical", cell_type)  # extract values of tags
-        out_mesh = meshio.Mesh(
-            points=mesh.points,
-            cells={cell_type: cells},
-            cell_data={"mf_data": [cell_data]},
-        )
-        return out_mesh
-
-    tet_mesh = create_mesh(mesh3d_in, "tetra")
-    tri_mesh = create_mesh(mesh3d_in, "triangle")
-    meshio.write(f"{tmpfol}/tempmesh_3dout.xdmf", tet_mesh)
-    meshio.write(f"{tmpfol}/tempmesh_2dout.xdmf", tri_mesh)
-
-    # convert xdmf mesh to dolfin-style mesh
-    dmesh = d.Mesh(d.MPI.comm_self)
-    mvc3 = d.MeshValueCollection("size_t", dmesh, 3)
-    with d.XDMFFile(d.MPI.comm_self, f"{tmpfol}/tempmesh_3dout.xdmf") as infile:
-        infile.read(dmesh)
-        infile.read(mvc3, "mf_data")
-    mf3 = d.cpp.mesh.MeshFunctionSizet(dmesh, mvc3)
-    # set unassigned volumes to tag=0
-    mf3.array()[np.where(mf3.array() > 1e9)[0]] = 0
-    mvc2 = d.MeshValueCollection("size_t", dmesh, 2)
-    with d.XDMFFile(d.MPI.comm_self, f"{tmpfol}/tempmesh_2dout.xdmf") as infile:
-        infile.read(mvc2, "mf_data")
-    mf2 = d.cpp.mesh.MeshFunctionSizet(dmesh, mvc2)
-    # set inner faces to tag=0
-    mf2.array()[np.where(mf2.array() > 1e9)[0]] = 0
-
-    # use os to remove temp meshes
-    os.remove(f"{tmpfol}/tempmesh_2dout.xdmf")
-    os.remove(f"{tmpfol}/tempmesh_3dout.xdmf")
-    os.remove(f"{tmpfol}/tempmesh_2dout.h5")
-    os.remove(f"{tmpfol}/tempmesh_3dout.h5")
-    os.remove(f"{tmpfol}/twoSpheres.msh")
-    os.rmdir(f"{tmpfol}")
-    # return dolfin mesh, mf2 (2d tags) and mf3 (3d tags)
-    return (dmesh, mf2, mf3)
-
-
-def write_mesh(mesh, mf2, mf3, filename="DemoCuboidMesh"):
-    # Write mesh and meshfunctions to file
-    # hdf5 = d.HDF5File(mesh.mpi_comm(), filename + ".h5", "w")
-    hdf5 = d.HDF5File(d.MPI.comm_self, filename + ".h5", "w")
-    hdf5.write(mesh, "/mesh")
-    hdf5.write(mf3, "/mf3")
-    hdf5.write(mf2, "/mf2")
-    # For visualization of domains
-    # d.File(f"{filename}_mf3.pvd") << mf3
-    # d.File(f"{filename}_mf2.pvd") << mf2
-=======
-        print_out("\n" * (new_lines[1] - 1), filename)
->>>>>>> 022bc0ad
+        print_out("\n" * (new_lines[1] - 1), filename)