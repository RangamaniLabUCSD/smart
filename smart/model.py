<<<<<<< HEAD
"""
Functions associated with the SMART model class
=======
"""Functions associated with the SMART model class
>>>>>>> 10978d10
"""
import pickle
from collections import OrderedDict as odict
from dataclasses import dataclass
from decimal import Decimal
from itertools import chain
import logging

import dolfin as d
import numpy as np
import pandas
import petsc4py.PETSc as PETSc
import sympy as sym
from cached_property import cached_property
from sympy.parsing.sympy_parser import parse_expr
from tabulate import tabulate
from ufl.algorithms.ad import expand_derivatives
from ufl.form import sub_forms_by_domain

from .common import Stopwatch
from .common import sub
from .config import Config
from .mesh import ChildMesh, ParentMesh
from .model_assembly import (
    Compartment,
    CompartmentContainer,
    FluxContainer,
    Form,
    FormContainer,
    Parameter,
    ParameterContainer,
    Reaction,
    ReactionContainer,
    Species,
    SpeciesContainer,
    empty_sbmodel,
)
from .solvers import smartSNESProblem
from .units import unit


logger = logging.getLogger(__name__)


@dataclass
class Model:
<<<<<<< HEAD
    """
    SMART model class: consists of parameters,
    species, compartments, reactions. Given a parent mesh
    and solver, the system can be solved for spatiotemporal dynamics.

    Object is initialized by calling:
    model = model.Model(pc, sc, cc, rc, config, parent_mesh)
    where
    * pc: Parameter container, initialized in model_assembly
    * sc: Species container, initialized in model_assembly
    * cc: Compartment container, initialized in model_assembly
    * rc: Reaction container, initialized in model_assembly
    * config: configuration object initialized in config.py
    * parent_mesh: ParentMesh object initialized in mesh.py
    * name (optional): string specifying a name for your model
=======
    """SMART model class: consists of parameters,
    species, compartments, reactions.

    Args:
        pc: Parameter container, initialized in model_assembly
        sc: Species container, initialized in model_assembly
        cc: Compartment container, initialized in model_assembly
        rc: Reaction container, initialized in model_assembly
        config: configuration object initialized in config.py
        parent_mesh: ParentMesh object initialized in mesh.py
        name (optional): string specifying a name for your model

    .. note::
        Given a parent mesh
        and solver, the system can be solved for spatiotemporal dynamics.
        Object is initialized by calling:

        .. code:: python

            model = model.Model(pc, sc, cc, rc, config, parent_mesh)
>>>>>>> 10978d10
    """

    pc: ParameterContainer
    sc: SpeciesContainer
    cc: CompartmentContainer
    rc: ReactionContainer
    config: Config
    # solver_system: smart.solvers.SolverSystem
    parent_mesh: ParentMesh
    name: str = ""

    def to_dict(self):
<<<<<<< HEAD
        "Convert model information to Dict"
=======
        """Convert model information to Dict"""
>>>>>>> 10978d10
        parameters = self.pc.to_dicts()
        species = self.sc.to_dicts()
        compartments = self.cc.to_dicts()
        reactions = self.rc.to_dicts()
        return {
            "name": self.name,
            "parameters": parameters,
            "species": species,
            "compartments": compartments,
            "reactions": reactions,
            "parent_mesh_filename": self.parent_mesh.mesh_filename,
            "parent_mesh_filetype": self.parent_mesh.mesh_filetype,
            "config": self.config.__dict__,
        }

    @classmethod
    def from_dict(cls, input_dict):
<<<<<<< HEAD
        "Read model information from Dict"
=======
        """Read model information from Dict"""
>>>>>>> 10978d10
        pc, sc, cc, rc = empty_sbmodel()
        pc.add([Parameter.from_dict(parameter) for parameter in input_dict["parameters"]])
        sc.add([Species.from_dict(species) for species in input_dict["species"]])
        cc.add([Compartment.from_dict(compartment) for compartment in input_dict["compartments"]])
        rc.add([Reaction.from_dict(reaction) for reaction in input_dict["reactions"]])
        config = Config()
        config.__dict__ = input_dict["config"]
        parent_mesh = ParentMesh(
            input_dict["parent_mesh_filename"], input_dict["parent_mesh_filetype"]
        )
        return cls(pc, sc, cc, rc, config, parent_mesh, input_dict["name"])

    def to_pickle(self, filename):
        """Save model information to file by pickling"""
        with open(filename, "wb") as f:
            pickle.dump(self.to_dict(), f)

    @classmethod
    def from_pickle(cls, filename):
        """Read model information from file by unpickling"""
        with open(filename, "rb") as f:
            input_dict = pickle.load(f)
        return cls.from_dict(input_dict)

    def __post_init__(self):
<<<<<<< HEAD
        """
        Initialize solver-related parameters, timers, and MPI.
        """
=======
        """Initialize solver-related parameters, timers, and MPI."""
>>>>>>> 10978d10
        # # Check that solver_system is valid

        # FunctionSpaces, Functions, etc
        self.V = dict()
        self.u = dict()

        self.fc = FluxContainer()

        # Solver related parameters
        self.idx = 0
        self.idx_nl = list()
        self.idx_l = list()
        self.reset_dt = False

        self._failed_to_converge = False
        # idx, idx_nl, idx_l, t, dt, residuals, reason
        self.failed_solves = list()
        # list of dicts
        self.residuals = list()

        # Timers
        stopwatch_names = [
            "Total time step",
            "Total simulation",
            "loading mesh",
            "Total initialization",
            "snes all",
            "snes total solve",
            "snes total assemble",
            "snes jacobian assemble",
            "snes residual assemble",
            "snes initialize zero matrices",
        ]

        # nicer printing for timers
        print_buffer = max([len(stopwatch_name) for stopwatch_name in stopwatch_names])
        self.stopwatches = {
            stopwatch_name: Stopwatch(stopwatch_name, print_buffer=print_buffer)
            for stopwatch_name in stopwatch_names
        }

        # Functional forms
        self.forms = FormContainer()

        # MPI - define to be consistent with mesh
        self.mpi_comm_world = self.parent_mesh.mpi_comm
        self.mpi_rank = self.mpi_comm_world.rank
        self.mpi_size = self.mpi_comm_world.size
        self.mpi_root = 0

        if self.mpi_size > 1:
            logger.info(
                f"CPU {self.mpi_rank}: Model '{self.name}' "
                f"has been parallelized (size={self.mpi_size}).",
                extra=dict(format_type="log_urgent"),
            )

    @property
    def mpi_am_i_root(self):
<<<<<<< HEAD
        "Returns True if current process is root"
=======
        """Returns True if current process is root"""
>>>>>>> 10978d10
        return self.mpi_rank == self.mpi_root

    @property
    def child_meshes(self):
<<<<<<< HEAD
        "Returns all child meshes in current parent mesh"
=======
        """Returns all child meshes in current parent mesh"""
>>>>>>> 10978d10
        return self.parent_mesh.child_meshes

    @cached_property
    def min_dim(self):
<<<<<<< HEAD
        "Returns minimum dimension in current model"
=======
        """Returns minimum dimension in current model"""
>>>>>>> 10978d10
        dim = min([comp.dimensionality for comp in self.cc])
        self.parent_mesh.min_dim = dim
        return dim

    @cached_property
    def max_dim(self):
<<<<<<< HEAD
        "Returns maximum dimension in current model"
=======
        """Returns maximum dimension in current model"""
>>>>>>> 10978d10
        dim = max([comp.dimensionality for comp in self.cc])
        self.max_dim = dim
        self.parent_mesh.max_dim = dim
        return dim

    def initialize(self, initialize_solver=True):
<<<<<<< HEAD
        """
        Main model initialization function, split into 5 subfunctions
        """
=======
        """Main model initialization function, split into 5 subfunctions"""
>>>>>>> 10978d10

        # Solver related parameters
        self._base_t = Decimal("0." + (self.config.solver["time_precision"] - 1) * "0" + "1")
        self.t = self.rounded_decimal(0.0)
        self.dt = self.rounded_decimal(self.config.solver["initial_dt"])
        self.final_t = self.rounded_decimal(self.config.solver["final_t"])
        assert self.config.solver["time_precision"] in range(1, 30)

        self.T = d.Constant(self.t)
        self.dT = d.Constant(self.dt)
        self.tvec = [self.t]
        self.dtvec = [self.dt]

        self._init_1()
        self._init_2()
        self._init_3()
        self._init_4()
        self._init_5(initialize_solver)

        logger.debug("Model finished initialization!", extra=dict(format_type="title"))
        if self.config.flags["print_verbose_info"]:
            self.pc.print()
            self.sc.print()
            self.cc.print()
            self.print_meshes()
            self.rc.print()

    def _init_1(self):
        """Checking validity of model"""
        logger.debug("Checking validity of model (step 1 of ZZ)", extra=dict(format_type="title"))
        self._init_1_1_check_mesh_dimensionality()
        self._init_1_2_check_namespace_conflicts()
        self._init_1_3_check_parameter_dimensionality()
        logger.debug(
            "Step 1 of initialization completed successfully!",
            extra=dict(text_color="magenta"),
        )

    def _init_2(self):
        """Cross-container dependent initializations
        (requires information from multiple containers)"""
        logger.debug(
            "Cross-Container Dependent Initializations (step 2 of ZZ)",
            extra=dict(
                format_type="title",
            ),
        )
        self._init_2_1_reactions_to_symbolic_strings()
        self._init_2_2_check_reaction_validity()
        self._init_2_3_link_reaction_properties()
        self._init_2_4_check_for_unused_parameters_species_compartments()
        self._init_2_5_link_compartments_to_species()
        self._init_2_6_link_species_to_compartments()
        self._init_2_7_get_species_compartment_indices()
        logger.debug(
            "Step 2 of initialization completed " "successfully!",
            extra=dict(text_color="magenta"),
        )

    def _init_3(self):
        """Mesh-related initializations"""
        logger.debug(
            "Mesh-related Initializations (step 3 of ZZ)",
            extra=dict(format_type="title"),
        )
        self._init_3_1_define_child_meshes()
        self._init_3_2_read_parent_mesh_functions_from_file()
        self._init_3_3_extract_submeshes()
        self._init_3_4_build_submesh_mappings()
        logger.debug("DEBUGGING 3_5, 3_6 (mesh intersections)", extra=dict(format_type="warning"))
        # self._init_3_5_get_child_mesh_intersections()
        # self._init_3_6_get_intersection_submeshes()
        self._init_3_7_get_integration_measures()
        logger.debug(
            "Step 3 of initialization completed successfully!",
            extra=dict(format_type="log_important"),
        )

    def _init_4(self):
        """Dolfin function initializations"""
        logger.debug("Dolfin Initializations (step 4 of ZZ)", extra=dict(format_type="title"))
        self._init_4_0_initialize_dolfin_parameters()
        self._init_4_1_get_active_compartments()
        self._init_4_2_define_dolfin_function_spaces()
        self._init_4_3_define_dolfin_functions()
        self._init_4_4_get_species_u_v_V_dofmaps()
        self._init_4_5_name_functions()
        self._init_4_6_check_dolfin_function_validity()
        self._init_4_7_set_initial_conditions()

    def _init_5(self, initialize_solver):
<<<<<<< HEAD
        """
        convert reactions to fluxes and define variational form.
=======
        """Convert reactions to fluxes and define variational form.
>>>>>>> 10978d10
        If initialize_solver is true, also initialize solver.
        """
        logger.debug(
            "Dolfin fluxes, forms, and problems+solvers (step 5 of ZZ)",
            extra=dict(
                format_type="title",
            ),
        )
        self._init_5_1_reactions_to_fluxes()
        self._init_5_2_create_variational_forms()
        if initialize_solver:
            self.initialize_discrete_variational_problem_and_solver()

    # Step 1 - Checking model validity

    def _init_1_1_check_mesh_dimensionality(self):
<<<<<<< HEAD
        """
        Dimensionality checks:
=======
        """Dimensionality checks:

>>>>>>> 10978d10
        * Error if max_dim - min_dim is greater than 1
        * Error if max_dim (from compartments) is greater than dimensionality of parent mesh
        * Warning if max_dim is less than dimensionality of parent mesh
        """
        logger.debug(
            "Check that mesh/compartment dimensionalities match",
            extra=dict(format_type="log"),
        )

        if (self.max_dim - self.min_dim) not in [0, 1]:
            raise ValueError(
                "(Highest mesh dimension - smallest mesh dimension) must be either 0 or 1."
            )

        if self.max_dim > self.parent_mesh.dimensionality:
            raise ValueError(
                "Maximum dimension of a compartment is "
                "higher than the topological dimension of parent mesh."
            )
        # This is possible to simulate but could be unintended.
        # (e.g. if you have a 3d mesh you could choose to only simulate on the surface)
        if self.max_dim != self.parent_mesh.dimensionality:
            logger.warning(
                "Parent mesh has geometric dimension: "
                f"{self.parent_mesh.dimensionality} which"
                f" is not the same as the maximum compartment dimension: {self.max_dim}.",
                extra=dict(format_type="warning"),
            )

        for compartment in self.cc:
            compartment.is_volume = compartment.dimensionality == self.max_dim

    def _init_1_2_check_namespace_conflicts(self):
<<<<<<< HEAD
        """
        Namespace checks:
=======
        """Namespace checks:

>>>>>>> 10978d10
        * no repeated names of parameters/species/compartments/reactions
        * no use of x[0], x[1], x[2], t, or unit_scale_factor as names
        * no two compartments share the same marker number
        * no compartment has a marker value of 0
        """
        logger.debug("Checking for namespace conflicts", extra=dict(format_type="log"))
        self._all_keys = set()
        containers = [self.pc, self.sc, self.cc, self.rc]
        for keys in [c.keys for c in containers]:
            self._all_keys = self._all_keys.union(keys)
        if sum([c.size for c in containers]) != len(self._all_keys):
            raise ValueError(
                "Model has a namespace conflict. There are "
                "two parameters/species/compartments/reactions with the same name."
            )

        protected_names = {"x[0]", "x[1]", "x[2]", "t", "unit_scale_factor"}
        # Protect the variable names 'x[0]', 'x[1]', 'x[2]' and 't' because they are
        # used for spatial dimensions and time
        if not protected_names.isdisjoint(self._all_keys):
            raise ValueError(
                "An object is using a protected variable name "
                "('x[0]', 'x[1]', 'x[2]', 't', or 'unit_scale_factor'). Please change the name."
            )

        # Make sure there are no overlapping markers or markers with value 0
        self._all_markers = set()
        for compartment in self.cc.values:
            if isinstance(compartment.cell_marker, list):
                marker_list = compartment.cell_marker
            else:
                marker_list = [compartment.cell_marker]

            for marker in marker_list:
                if marker in self._all_markers:
                    raise ValueError(f"Two compartments have the same marker: {marker}")
                elif marker == 0:
                    raise ValueError("Marker cannot have the value 0")
                else:
                    self._all_markers.add(marker)

    def _init_1_3_check_parameter_dimensionality(self):
<<<<<<< HEAD
        "Check no objects reference a higher spatial dimension than max_dim"
=======
        """Check no objects reference a higher spatial dimension than max_dim"""
>>>>>>> 10978d10
        if "x[2]" in self._all_keys and self.max_dim < 3:
            raise ValueError(
                "An object has the variable name 'x[2]' but there "
                "are less than 3 spatial dimensions."
            )
        if "x[1]" in self._all_keys and self.max_dim < 2:
            raise ValueError(
                "An object has the variable name 'x[1]' but there are "
                "less than 2 spatial dimensions."
            )

    # Step 2 - Cross-container Dependent Initialization

    def _init_2_1_reactions_to_symbolic_strings(self):
        """Turn all reactions into unsigned symbolic flux strings"""
        logger.debug(
            "Turning reactions into unsigned symbolic flux strings",
            extra=dict(format_type="log"),
        )

        for reaction in self.rc:
            # Mass action has a forward and reverse flux
            if reaction.reaction_type == "mass_action":
                reaction.eqn_f_str = reaction.param_map["on"]
                for sp_name in reaction.lhs:
                    reaction.eqn_f_str += "*" + sp_name
                # rxn.eqn_f = parse_expr(rxn_sym_str)

                reaction.eqn_r_str = reaction.param_map["off"]
                for sp_name in reaction.rhs:
                    reaction.eqn_r_str += "*" + sp_name
                # rxn.eqn_r = parse_expr(rxn_sym_str)

            elif reaction.reaction_type == "mass_action_forward":
                reaction.eqn_f_str = reaction.param_map["on"]
                for sp_name in reaction.lhs:
                    reaction.eqn_f_str += "*" + sp_name
                # reaction.eqn_f = parse_expr(rxn_sym_str)

            # Custom reaction
            elif reaction.reaction_type in self.config.reaction_database.keys():
                reaction.eqn_f_str = reaction._parse_custom_reaction(
                    self.config.reaction_database[reaction.reaction_type]
                )

            # pre-defined equation string
            elif reaction.eqn_f_str or reaction.eqn_r_str:
                if reaction.eqn_f_str:
                    reaction.eqn_f_str = reaction._parse_custom_reaction(reaction.eqn_f_str)
                if reaction.eqn_r_str:
                    reaction.eqn_r_str = reaction._parse_custom_reaction(reaction.eqn_r_str)

            else:
                raise ValueError(
                    "Reaction %s does not seem to have an associated equation" % reaction.name
                )

    def _init_2_2_check_reaction_validity(self):
<<<<<<< HEAD
        "Confirms that all reactions have parameters/species defined"
=======
        """Confirms that all reactions have parameters/species defined"""
>>>>>>> 10978d10
        logger.debug(
            "Make sure all reactions have parameters/species defined",
            extra=dict(format_type="log"),
        )
        # Make sure all reactions have parameters/species defined
        for reaction in self.rc:
            for eqn_str in [reaction.eqn_f_str, reaction.eqn_r_str]:
                if not eqn_str:
                    continue
                eqn = parse_expr(eqn_str)
                var_set = {str(x) for x in eqn.free_symbols}
                param_set = var_set.intersection(self.pc.keys)
                species_set = var_set.intersection(self.sc.keys)
                if len(param_set) + len(species_set) != len(var_set):
                    diff_set = var_set.difference(param_set.union(species_set))
                    raise NameError(
                        f"Reaction {reaction.name} refers to a parameter or "
                        f"species ({diff_set}) that is not in the model."
                    )

    def _init_2_3_link_reaction_properties(self):
<<<<<<< HEAD
        "Link parameters, species, and compartments to reactions"
=======
        """Link parameters, species, and compartments to reactions"""
>>>>>>> 10978d10
        logger.debug(
            "Linking parameters, species, and compartments to reactions",
            extra=dict(format_type="log"),
        )

        for reaction in self.rc:
            reaction.parameters = {
                param_name: self.pc[param_name] for param_name in reaction.param_map.values()
            }
            reaction.species = {
                species_name: self.sc[species_name]
                for species_name in reaction.species_map.values()
            }
            compartment_names = [species.compartment_name for species in reaction.species.values()]
            if reaction.explicit_restriction_to_domain:
                compartment_names.append(reaction.explicit_restriction_to_domain)
            reaction.compartments = {
                compartment_name: self.cc[compartment_name]
                for compartment_name in compartment_names
            }
            # number of parameters, species, and compartments
            reaction.num_species = len(reaction.species)

            is_volume = [c.is_volume for c in reaction.compartments.values()]
            if len(is_volume) == 1:
                if is_volume[0]:
                    reaction.topology = "volume"
                else:
                    reaction.topology = "surface"
            elif len(is_volume) == 2:
                if all(is_volume):
                    raise NotImplementedError(
                        f"Reaction {reaction.name} has two volumes - "
                        "the adjoining surface must be specified "
                        "using reaction.explicit_restriction_to_domain"
                    )
                    # reaction.topology = 'volume_volume'
                elif not any(is_volume):
                    raise Exception(
                        f"Reaction {reaction.name} involves two surfaces. " "This is not supported."
                    )
                else:
                    reaction.topology = "volume_surface"
            elif len(is_volume) == 3:
                if sum(is_volume) == 3:
                    raise Exception(
                        f"Reaction {reaction.name} involves three volumes. "
                        "This is not supported."
                    )
                elif sum(is_volume) < 2:
                    raise Exception(
                        f"Reaction {reaction.name} involves two or more surfaces. "
                        "This is not supported."
                    )
                else:
                    reaction.topology = "volume_surface_volume"
            else:
                raise ValueError("Number of compartments involved in a flux must be in [1,2,3]!")

    def _init_2_4_check_for_unused_parameters_species_compartments(self):
<<<<<<< HEAD
        """ "
        If self.config.flags[\"allow_unused_components\"] is true,
=======
        """
        If :code:`self.config.flags["allow_unused_components"]` is true,
>>>>>>> 10978d10
        then unused objects are removed
        """
        logger.debug(
            "Checking for unused parameters, species, or compartments",
            extra=dict(format_type="log"),
        )

        all_parameters = set(chain.from_iterable([r.parameters for r in self.rc]))
        all_species = set(chain.from_iterable([r.species for r in self.rc]))
        all_compartments = set(chain.from_iterable([r.compartments for r in self.rc]))
        if all_parameters != set(self.pc.keys):
            print_str = (
                f"Parameter(s), {set(self.pc.keys).difference(all_parameters)}, "
                "are unused in any reactions."
            )
            if self.config.flags["allow_unused_components"]:
                for parameter in set(self.pc.keys).difference(all_parameters):
                    self.pc.remove(parameter)
                logger.info(print_str, extra=dict(format_type="log_urgent"))
                logger.info(
                    "Removing unused parameter(s) from model!",
                    extra=dict(format_type="log_urgent"),
                )
            else:
                raise ValueError(print_str)
        if all_species != set(self.sc.keys):
            print_str = (
                f"Species, {set(self.sc.keys).difference(all_species)}, "
                "are unused in any reactions."
            )
            if self.config.flags["allow_unused_components"]:
                for species in set(self.sc.keys).difference(all_species):
                    self.sc.remove(species)
                logger.info(print_str, extra=dict(format_type="log_urgent"))
                logger.info(
                    "Removing unused species(s) from model!",
                    extra=dict(format_type="log_urgent"),
                )
            else:
                raise ValueError(print_str)
        if all_compartments != set(self.cc.keys):
            print_str = (
                f"Compartment(s), {set(self.cc.keys).difference(all_compartments)}, "
                "are unused in any reactions."
            )
            if self.config.flags["allow_unused_components"]:
                for compartment in set(self.cc.keys).difference(all_compartments):
                    self.cc.remove(compartment)
                logger.info(print_str, extra=dict(format_type="log_urgent"))
                logger.info(
                    "Removing unused compartment(s) from model!",
                    extra=dict(format_type="log_urgent"),
                )
            else:
                raise ValueError(print_str)

    def _init_2_5_link_compartments_to_species(self):
<<<<<<< HEAD
        "Linking compartments and compartment dimensionality to species"
=======
        """Linking compartments and compartment dimensionality to species"""
>>>>>>> 10978d10
        logger.debug(
            "Linking compartments and compartment dimensionality to species",
            extra=dict(format_type="log"),
        )
        for species in self.sc:
            species.compartment = self.cc[species.compartment_name]
            species.dimensionality = self.cc[species.compartment_name].dimensionality

    def _init_2_6_link_species_to_compartments(self):
<<<<<<< HEAD
        """
        Links species to compartments - a species is considered to be
=======
        """Links species to compartments - a species is considered to be
>>>>>>> 10978d10
        "in a compartment" if it is involved in a reaction there
        """
        logger.debug("Linking species to compartments", extra=dict(format_type="log"))
        # An species is considered to be "in a compartment" if it is
        # involved in a reaction there
        for species in self.sc:
            species.compartment.species.update({species.name: species})
        for compartment in self.cc:
            compartment.num_species = len(compartment.species)

    def _init_2_7_get_species_compartment_indices(self):
<<<<<<< HEAD
        "Store dof indices for species for each compartment"
=======
        """Store dof indices for species for each compartment"""
>>>>>>> 10978d10
        logger.debug(
            "Getting indices for species for each compartment",
            extra=dict(format_type="log"),
        )
        for compartment in self.cc:
            index = 0
            for species in list(compartment.species.values()):
                species.dof_index = index
                index += 1

    # Step 3 - Mesh Initializations
    def _init_3_1_define_child_meshes(self):
<<<<<<< HEAD
        "Initialize all ChildMesh objects"
=======
        """Initialize all ChildMesh objects"""
>>>>>>> 10978d10
        logger.debug("Defining child meshes", extra=dict(format_type="log"))
        # Check that there is a parent mesh loaded
        if not isinstance(self.parent_mesh, ParentMesh):
            raise ValueError("There is no parent mesh.")

        # Define child meshes
        for comp in self.cc:
            comp.mesh = ChildMesh(self.parent_mesh, comp)

        # Check validity (one child mesh for each compartment)
        assert len(self.child_meshes) == self.cc.size

    def _init_3_2_read_parent_mesh_functions_from_file(self):
        """Reads mesh functions from an .xml or .hdf5 file.
        If told that a child mesh consists of a list of markers,
        creates a separate mesh function
        for the list and for the combined list (can be used for post-processing)
        """
        logger.debug("Defining parent mesh functions", extra=dict(format_type="log"))
        self.parent_mesh.read_parent_mesh_functions_from_file()

    def _init_3_3_extract_submeshes(self):
        """Use :code:`dolfin.MeshView.create()` to extract submeshes"""
        logger.debug("Extracting submeshes using MeshView", extra=dict(format_type="log"))
        # Loop through child meshes and extract submeshes
        for child_mesh in self.child_meshes.values():
            child_mesh.extract_submesh()

    def _init_3_4_build_submesh_mappings(self):
<<<<<<< HEAD
        "Build MeshView mappings between all child mesh pairs"
=======
        """Build MeshView mappings between all child mesh pairs"""
>>>>>>> 10978d10
        logger.debug(
            "Building MeshView mappings between all child mesh pairs",
            extra=dict(format_type="log"),
        )

        # not creating maps with build_mapping() will lead to a
        # segfault when trying to assemble
        # we also suppress the c++ output because it prints a lot of 'errors'
        # even though the mapping was successfully built
        # (when (surface intersect volume) != surface)
        # with common._stdout_redirected():
        for child_mesh in self.parent_mesh.child_surface_meshes:
            for sibling_volume_mesh in self.parent_mesh.child_volume_meshes:
                if hasattr(child_mesh.compartment, "nonadjacent_compartment_list"):
                    if (
                        sibling_volume_mesh.compartment.name
                        in child_mesh.compartment.nonadjacent_compartment_list
                    ):
                        logger.debug(
                            "Skipping mapping between {} and {}".format(
                                child_mesh.compartment.name,
                                sibling_volume_mesh.compartment.name,
                            ),
                            extra=dict(format_type="log"),
                        )
                        continue
                child_mesh.dolfin_mesh.build_mapping(sibling_volume_mesh.dolfin_mesh)

    def _init_3_7_get_integration_measures(self):
<<<<<<< HEAD
        "Get integration measures for parent mesh and child meshes"
=======
        """Get integration measures for parent mesh and child meshes"""
>>>>>>> 10978d10
        logger.debug(
            "Getting integration measures for parent mesh and child meshes",
            extra=dict(format_type="log"),
        )
        for mesh in self.parent_mesh.all_meshes.values():
            mesh.get_integration_measures()

    def _init_4_0_initialize_dolfin_parameters(self):
<<<<<<< HEAD
        """
        Create dolfin objects for each parameter.
=======
        """Create dolfin objects for each parameter.
>>>>>>> 10978d10
        If we were to re-create dolfin constants
        each time, FEniCS will recompile the form
        so we only define them once here.
        Therefore, once the model is initialized, changing a parameter's
        value does not change the underlying dolfin object.
<<<<<<< HEAD
        Values must be assigned via parameter.dolfin_constant.assign()
=======
        Values must be assigned via :code:`parameter.dolfin_constant.assign()`
>>>>>>> 10978d10
        """
        # Create a dolfin.Constant() for constant parameters
        for parameter in self.pc.values:
            if parameter.type == "constant":
                parameter.dolfin_constant = d.Constant(parameter.value)
            elif parameter.type == "expression" and not parameter.use_preintegration:
                parameter.dolfin_expression = d.Expression(
                    sym.printing.ccode(parameter.sym_expr), t=self.T, degree=1
                )
            elif parameter.type == "expression" and parameter.use_preintegration:
                parameter.dolfin_constant = d.Constant(parameter.value)
            elif parameter.type == "from_file":
                parameter.dolfin_constant = d.Constant(parameter.value)

    def _init_4_1_get_active_compartments(self):
        """Arrange the compartments based on the number of degrees of freedom they have
        (We want to have the highest number of dofs first)
        """
        # addressing https://github.com/justinlaughlin/smart/issues/36
        self._active_compartments = list(self.cc.Dict.values())
        self._all_compartments = list(self.cc.Dict.values())
        it_idx = 0
        rm_idx = np.array([])
        for compartment in self._active_compartments:
            if compartment.num_species < 1:
                rm_idx = np.append(rm_idx, it_idx)
            it_idx = it_idx + 1
        for i in range(len(rm_idx)):
            rm_cur = int(rm_idx[i])
            del self._active_compartments[rm_cur]
            rm_idx = rm_idx - 1  # adjust indices to compensate after deleting
        for idx, compartment in enumerate(self._active_compartments):
            compartment.dof_index = idx

    # Step 4 - Dolfin Functions

    def _init_4_2_define_dolfin_function_spaces(self):
<<<<<<< HEAD
        """
        Define dolfin function spaces for compartments
=======
        """Define dolfin function spaces for compartments
>>>>>>> 10978d10
        For each compartment, a P1 (linear shape functions for a tri or tet element)
        vector function space is used, with the vector dimensionality given
        by the number of species in the compartment.
        The mixed function space W is the product space of all vector function
        spaces of individual compartments
        """
        logger.debug(
            "Defining dolfin function spaces for compartments",
            extra=dict(format_type="log"),
        )
        # Aliases
        max_compartment_name = max([len(compartment_name) for compartment_name in self.cc.keys])

        # Make the individual function spaces (per compartment)
        for compartment in self._active_compartments:
            # Aliases
            logger.debug(
                f"Defining function space for {compartment.name}"
                f"{' '*(max_compartment_name-len(compartment.name))} "
                f"(dim: {compartment.dimensionality}, "
                f"species: {compartment.num_species}, dofs: {compartment.num_dofs})",
                extra=dict(format_type="log"),
            )

            if compartment.num_species > 1:
                compartment.V = d.VectorFunctionSpace(
                    self.child_meshes[compartment.name].dolfin_mesh,
                    "P",
                    1,
                    dim=compartment.num_species,
                )
            else:
                compartment.V = d.FunctionSpace(
                    self.child_meshes[compartment.name].dolfin_mesh, "P", 1
                )

        self.V = [compartment.V for compartment in self._active_compartments]
        # Make the MixedFunctionSpace
        self.W = d.MixedFunctionSpace(*self.V)

    def _init_4_3_define_dolfin_functions(self):
<<<<<<< HEAD
        """
        Define test functions and trial functions in the mixed function space

        Some notes on functions in VectorFunctionSpaces:
        u.sub(idx) gives us a shallow copy to the idx sub-function of u.
        This is useful when we want to look at function values

        u.split()[idx] is equivalent to u.sub(idx)

        d.split(u)[idx] (same thing as ufl.split(u)) gives us
        ufl objects (ufl.indexed.Indexed)
        that can be used in variational formulations.

        u.sub(idx) can be used in a variational formulation but
        it won't behave properly.

        For TestFunctions/TrialFunctions, we will always get a
        ufl.indexed.Indexed object
        # type(v) == d.function.argument.Argument
        v = d.TestFunction(V)
        v[0] == d.split(v)[0]
        # type(v_) == tuple(ufl.indexed.Indexed, ufl.indexed.Indexed)
        v_ = d.TestFunctions(V)
        v_[0] == v[0] == d.split(v)[0]

        For a MixedFunctionSpace e.g. W=d.MixedFunctionSpace(*[V1,V2])
        we can use sub() to get the subfunctions

=======
        """Define test functions and trial functions in the mixed function space

        .. note::
            Some notes on functions in VectorFunctionSpaces:
            :code:`u.sub(idx)` gives us a shallow copy to the idx sub-function of
            :code:`u`.
            This is useful when we want to look at function values
            :code:`u.split()[idx]` is equivalent to :code:`u.sub(idx)`

            :code:`d.split(u)[idx]` (same thing as ufl.split(u)) gives us
            ufl objects (:code:`ufl.indexed.Indexed`)
            that can be used in variational formulations.

            :code:`u.sub(idx)` can be used in a variational formulation but
            it won't behave properly.

            For TestFunctions/TrialFunctions, we will always get a
            :code:`ufl.indexed.Indexed` object

            .. code python
                # type(v) == d.function.argument.Argument
                v = d.TestFunction(V)
                v[0] == d.split(v)[0]
                # type(v_) == tuple(ufl.indexed.Indexed, ufl.indexed.Indexed)
                v_ = d.TestFunctions(V)
                v_[0] == v[0] == d.split(v)[0]

            For a MixedFunctionSpace e.g. :code:`W=d.MixedFunctionSpace(*[V1,V2])`
            we can use :code:`sub()` to get the subfunctions
>>>>>>> 10978d10
        """
        logger.debug("Defining dolfin functions", extra=dict(format_type="log"))
        # dolfin functions created from MixedFunctionSpace
        self.u["u"] = d.Function(self.W)
        # self.u['k'] = d.Function(self.W)
        self.u["n"] = d.Function(self.W)

        # Trial and test functions
        self.ut = d.TrialFunctions(self.W)  # list of TrialFunctions
        self.v = d.TestFunctions(self.W)  # list of TestFunctions

        # Create references in compartments to the subfunctions
        for compartment in self._active_compartments:
            # alias
            cidx = compartment.dof_index

            # functions
            for key, func in self.u.items():
                # compartment.u[key] = sub(func,cidx) #func.sub(cidx)
                # u is a function from a MixedFunctionSpace so u.sub()
                # is appropriate here
                compartment.u[key] = sub(func, cidx)  # func.sub(cidx)
                if compartment.u[key].num_sub_spaces() > 1:
                    # _usplit are the actual functions we use to construct
                    # variational forms
                    compartment._usplit[key] = d.split(compartment.u[key])
                else:
                    compartment._usplit[key] = (compartment.u[key],)  # one element tuple

            # since we are using TrialFunctions() and TestFunctions()
            # this is the proper
            # syntax even if there is just one compartment
            compartment.ut = sub(self.ut, cidx)  # self.ut[cidx]
            compartment.v = sub(self.v, cidx)  # self.v[cidx]

        # save these in model
        self._usplit = [c._usplit["u"] for c in self._active_compartments]

    def _init_4_4_get_species_u_v_V_dofmaps(self):
<<<<<<< HEAD
        "Extract subfunctions, function spaces, dofmap for each species"
=======
        """Extract subfunctions, function spaces, dofmap for each species"""
>>>>>>> 10978d10
        logger.debug(
            "Extracting subfunctions/function spaces/dofmap for each species",
            extra=dict(format_type="log"),
        )
        for compartment in self._active_compartments:
            # loop through species and add the name/index
            for species in compartment.species.values():
                species.V = sub(compartment.V, species.dof_index)
                species.v = sub(compartment.v, species.dof_index)
                species.dof_map = self.dolfin_get_dof_indices(species)  # species.V.dofmap().dofs()

                for key in compartment.u.keys():
                    # compartment.u[key].sub(species.dof_index)
                    species.u[key] = sub(compartment.u[key], species.dof_index)
                    # compartment.u[key].sub(species.dof_index)
                    species._usplit[key] = sub(compartment._usplit[key], species.dof_index)
                species.ut = sub(compartment.ut, species.dof_index)

    def _init_4_5_name_functions(self):
<<<<<<< HEAD
        "Assign function names based on compartment name, species index, and species name"
=======
        """Assign function names based on compartment name, species index, and species name"""
>>>>>>> 10978d10
        logger.debug("Naming functions and subfunctions", extra=dict(format_type="log"))
        for compartment in self._active_compartments:
            # name of the compartment function
            for key in self.u.keys():
                compartment.u[key].rename(f"{compartment.name}_{key}", "")
                # loop through species and add the name/index
                for species in compartment.species.values():
                    sidx = species.dof_index
                    if compartment.num_species > 1:
                        species.u[key].rename(f"{compartment.name}_{sidx}_{species.name}_{key}", "")

    def _init_4_6_check_dolfin_function_validity(self):
        """
        Checks to confirm that dolfin functions were created correctly:
<<<<<<< HEAD
=======

>>>>>>> 10978d10
        * function size in compartment == dof in that compartment
        * number of sub-spaces in compartment == number of species in compartment
        * function space of compartment matches sub-space of W
        """
        logger.debug(
            "Checking that dolfin functions were created correctly",
            extra=dict(format_type="log"),
        )
        # sanity check
        for compartment in self._active_compartments:  # self.cc:
            idx = compartment.dof_index
            compartment.num_dofs
            compartment.num_dofs_local
            # function size == dofs
            if self.mpi_size == 1:
                assert compartment.u["u"].vector().size() == compartment._num_dofs
            if self.mpi_size >= 1:
                assert compartment.u["u"].vector().get_local().size == compartment._num_dofs_local

            # number of sub spaces == number of species
            if compartment.num_species == 1:
                for ukey in compartment.u.keys():
                    assert compartment.u[ukey].num_sub_spaces() == 0
            else:
                for ukey in compartment.u.keys():
                    assert compartment.u[ukey].num_sub_spaces() == compartment.num_species

            # function space matches W.sub(idx)
            for func in list(compartment.u.values()) + [compartment.v]:
                assert func.function_space().id() == self.W.sub_space(idx).id()

    def _init_4_7_set_initial_conditions(self):
        """
        Sets the function values to initial conditions,
        either based on an expression given by a string
        or a numerical value (float)
        (see model.dolfin_set_function_values for further details)
        """
        logger.debug("Set function values to initial conditions", extra=dict(format_type="log"))
        for species in self.sc:
            for ukey in species.u.keys():
                if isinstance(species.initial_condition, float) or not isinstance(
                    species.initial_condition, str
                ):
                    self.dolfin_set_function_values(species, ukey, species.initial_condition)
                else:
                    self.dolfin_set_function_values(
                        species, ukey, species.initial_condition_expression
                    )

    def _init_5_1_reactions_to_fluxes(self):
<<<<<<< HEAD
        "Convert reactions to flux objects"
=======
        """Convert reactions to flux objects"""
>>>>>>> 10978d10
        logger.debug("Convert reactions to flux objects", extra=dict(format_type="log"))
        for reaction in self.rc:
            reaction.reaction_to_fluxes()
            self.fc.add(reaction.fluxes)

    def _init_5_2_create_variational_forms(self):
        """
        Setup the variational forms in dolfin
        Forms:

        .. code:: python

            F(u;v) =    Muform    + Munform   +    Dform     +     Rform              = 0
                    linear wrt u      (v)      linear wrt u  possibly nonlinear wrt u
        """
        logger.debug("Creating functional forms", extra=dict(format_type="log"))

        # default dictionary (linear w.r.t all compartment functions)
        linear_wrt_comp = {k: True for k in self.cc.keys}
        # nonlinear_wrt_comp = {k: False for k in self.cc.keys}

        # reactive terms
        for flux in self.fc:
            # -1 factor in flux.form means this is a lhs term
            form_type = "boundary_reaction" if flux.is_boundary_condition else "domain_reaction"
            flux_form_units = flux.equation_units * flux.measure_units
            # Determine if flux is linear w.r.t. compartment functions
            # Use flux.is_linear_wrt_comp and combine with linear_wrt_comp
            # (prioritizing former). If compartment is not relevant to flux then it is linear
            linearity_dict = {k: flux.is_linear_wrt_comp.setdefault(k, True) for k in self.cc.keys}
            # linearity_dict = nonlinear_wrt_comp#{k :
            # flux.is_linear_wrt_comp.setdefault(k, True) for k in self.cc.keys}
            self.forms.add(
                Form(
                    f"{flux.name}",
                    flux.form,
                    flux.destination_species,
                    form_type,
                    flux_form_units,
                    True,
                    linearity_dict,
                )
            )

        for species in self.sc:
            u = species._usplit["u"]
            # ut = species.ut
            # un = species.u['n']
            un = species._usplit["n"]
            v = species.v
            D = species.D
            dx = species.compartment.mesh.dx
            # diffusion term
            if species.D == 0:
                logger.debug(
                    f"Species {species.name} has a diffusion coefficient of 0. "
                    "Skipping creation of diffusive form.",
                    extra=dict(format_type="log"),
                )
            else:
                Dform = D * d.inner(d.grad(u), d.grad(v)) * dx
                # exponent is -2 because of two gradients
                Dform_units = (
                    species.diffusion_units
                    * species.concentration_units
                    * species.compartment.compartment_units
                    ** (species.compartment.dimensionality - 2)
                )
                self.forms.add(
                    Form(
                        f"diffusion_{species.name}",
                        Dform,
                        species,
                        "diffusion",
                        Dform_units,
                        True,
                        linear_wrt_comp,
                    )
                )
            # mass (time derivative) terms
            Muform = (u) * v / self.dT * dx
            mass_form_units = (
                species.concentration_units
                / unit.s
                * species.compartment.compartment_units**species.compartment.dimensionality
            )
            self.forms.add(
                Form(
                    f"mass_u_{species.name}",
                    Muform,
                    species,
                    "mass_u",
                    mass_form_units,
                    True,
                    linear_wrt_comp,
                )
            )
            Munform = (-un) * v / self.dT * dx
            self.forms.add(
                Form(
                    f"mass_un_{species.name}",
                    Munform,
                    species,
                    "mass_un",
                    mass_form_units,
                    True,
                    linear_wrt_comp,
                )
            )
        # FIXME: `has_diffusive_forms` is only in commented out code of
        # `initialize_discrete_variational_problem_and_solver`
        for compartment in self.cc:
            diffusive_forms = [
                f
                for f in self.forms
                if f.compartment.name == compartment.name and f.form_type == "diffusion"
            ]
            if len(diffusive_forms) == 0:
                logger.debug(
                    f"Compartment {compartment.name} has no diffusive forms.",
                    extra=dict(format_type="log"),
                )
                compartment.has_diffusive_forms = False
            else:
                compartment.has_diffusive_forms = True

    def initialize_discrete_variational_problem_and_solver(self):
        """
        Formulate problem for Newton iterations
        and configure solver - currently, only using SNES in PETSc
        is supported, the dolfin MixedNonlinearVariationalSolver
        is not tested in this context
        """
        logger.debug(
            "Formulating problem as F(u;v) == 0 for newton iterations",
            extra=dict(format_type="log"),
        )
        # self.all_forms = sum([f.form for f in self.forms])
        # self.problem = d.NonlinearVariationalProblem(self.all_forms, self.u['u'], bcs=None)
        # Aliases
        u = self.u["u"]._functions
        self.global_sizes = self.get_global_sizes(u)

        # Because it is a little tricky (see comment on d.extract_blocks(F)
        # in model.get_block_system()),
        # we are only going to separate fluxes that are linear with
        # respect to all compartments
        self.Fsum_all = sum([f.lhs for f in self.forms])  # Sum of all forms
        if self.config.solver["snes_preassemble_linear_system"]:
            # debug attempt
            logger.debug(
                "Getting linear+non-linear block Jacobian components",
                extra=dict(format_type="log"),
            )
            self.Fblocks_all, self.Jblocks_all, _ = self.get_block_system(self.Fsum_all, u)

        # Not separating linear/non-linear components (everything assumed non-linear)
        else:
            self.Fblocks_all = self.get_block_F(self.Fsum_all, u)
            self.Jblocks_all = self.get_block_J(self.Fsum_all, u)

        # Print the residuals per compartment
        for compartment in self._active_compartments:
            res = self.get_compartment_residual(compartment, norm=2)
            logger.debug(
                f"Initial L2-norm of compartment {compartment.name} is {res}",
                extra=dict(format_type="log"),
            )
            if res > 1:
                logger.warning(
                    f"Warning! Initial L2-norm of compartment {compartment.name} is "
                    f"{res} (possibly too large).",
                    extra=dict(format_type="log_urgent"),
                )

        # if use snes
        if self.config.solver["use_snes"]:
            logger.debug("Using SNES solver", extra=dict(format_type="log"))
            self.problem = smartSNESProblem(
                self.u["u"],
                self.Fblocks_all,
                self.Jblocks_all,
                self._active_compartments,
                self._all_compartments,
                self.stopwatches,
                self.config.solver["print_assembly"],
            )

            self.problem.init_petsc_matnest()
            self.problem.init_petsc_vecnest()
            if len(self.problem.global_sizes) == 1:
                self._ubackend = u[0].vector().vec().copy()
            else:
                self._ubackend = PETSc.Vec().createNest(
                    [usub.vector().vec().copy() for usub in u], comm=self.mpi_comm_world
                )

            self.solver = PETSc.SNES().create(self.mpi_comm_world)

            # Define the function/jacobian blocks
            self.solver.setFunction(self.problem.F, self.problem.Fpetsc_nest)
            self.solver.setJacobian(self.problem.J, self.problem.Jpetsc_nest)
            self.solver.setType("newtonls")
            self.solver.setTolerances(rtol=1e-5)

            def monitor(snes, it, fgnorm):
                # prints out residual at each Newton iteration
                logger.debug("  " + str(it) + " SNES Function norm " + "{:e}".format(fgnorm))

            self.solver.setMonitor(monitor)
            opts = PETSc.Options()
            opts["snes_linesearch_type"] = "l2"
            self.solver.setFromOptions()

            # May look into using LU in all cases if possible (seems to converge very slowly)
            if self.problem.is_single_domain:
                # If only modeling species within a single domain
                # (other domains may still contribute as BCs),
                # then just use hypre (cannot use field split without multiple domains)
                self.solver.ksp.setType("bcgs")
                self.solver.ksp.setTolerances(rtol=1e-5)
                self.solver.ksp.pc.setType("hypre")
            else:  # Field split preconditioning:
                # These are some reasonable preconditioner/linear solver settings for block systems
                # Krylov solver
                # biconjugate gradient stabilized. in most cases probably the best option
                self.solver.ksp.setType("bcgs")
                self.solver.ksp.setTolerances(rtol=1e-5)
                # Some other reasonable krylov solvers: (don't think they work with block systems)
                # bcgsl, ibcgs (improved stabilized bcgs)
                # fbcgsr, fbcgs (flexible bcgs)
                self.solver.ksp.pc.setType("fieldsplit")
                # Set the indices
                nest_indices = self.problem.Jpetsc_nest.getNestISs()[0]
                nest_indices_tuples = [(str(i), val) for i, val in enumerate(nest_indices)]
                # self.solver.ksp.pc.setFieldSplitIS(("0", is_0), ("1", is_1))
                self.solver.ksp.pc.setFieldSplitIS(*nest_indices_tuples)
                # 0 == 'additive' [jacobi], 1 == gauss-seidel
                self.solver.ksp.pc.setFieldSplitType(1)
                subksps = self.solver.ksp.pc.getFieldSplitSubKSP()
                for i, subksp in enumerate(subksps):
                    # subksp.setType('preonly')
                    # # If there is not diffusion then this is really just a distributed set of ODEs
                    # if not self._active_compartments[i].has_diffusive_forms:
                    #     subksp.pc.setType('none')
                    subksp.setType("preonly")
                    subksp.pc.setType("hypre")
        else:
            logger.debug(
                "Using dolfin MixedNonlinearVariationalSolver",
                extra=dict(format_type="log"),
            )
            self._ubackend = [u[i]._cpp_object for i in range(len(u))]
            self.problem = d.cpp.fem.MixedNonlinearVariationalProblem(
                self.Fblocks_all, self._ubackend, [], self.Jblocks_all
            )
            # self.problem_alternative = d.MixedNonlinearVariationalProblem(Fblock, u, [], J)
            self.solver = d.MixedNonlinearVariationalSolver(self.problem)

    # @staticmethod

    def get_block_system(self, Fsum, u):
        """
        Modify F and define J in specific structure required
<<<<<<< HEAD
        for d.assemble_mixed() - use to preassemble linear system
        for the dolfin MixedNonlinearVariationalSolver (untested)

        The high level dolfin.solve(F==0, u) eventually
=======
        for  :code:`dolfin.assemble_mixed()` - use to preassemble linear system
        for the dolfin MixedNonlinearVariationalSolver (untested)


        The high level  :code:`dolfin.solve(F==0, u)` eventually
>>>>>>> 10978d10
        calls cpp.fem.MixedNonlinearVariationalSolver,
        but first modifies F and defines J into a specific
        structure that is required for  :code:`dolfin.assemble_mixed()`

        Comments on :code:`d.extract_blocks(F)` (which is just a wrapper
        around ufl.algorithms.formsplitter)

        There is some indexing going on behind the scenes, so just
        manually summing what we know to be the
        components of Fblock[0] will not be the same as extract_blocks(F)[0].
        Here is an example:

        .. code:: python

<<<<<<< HEAD
=======
            F  = sum([f.lhs for f in model.forms]) # single form
            # first compartment
            F0 = sum([f.lhs for f in model.forms if f.compartment.name=='cytosol'])
            Fb0 = extract_blocks(F)[0] # tuple of forms

            F0.equals(Fb0) -> False
            I0 = F0.integrals()[0].integrand()
            Ib0 = Fb0.integrals()[0].integrand()
            # (ufl.Indexed(Argument))) vs ufl.Indexed(ListTensor(ufl.Indexed(Argument)))
            I0.ufl_operands[0] == Ib0.ufl_operands[0] -> False
            I0.ufl_operands[1] == Ib0.ufl_operands[1] -> True
            I0.ufl_operands[0] == Ib0.ufl_operands[0](1) -> True
        """

>>>>>>> 10978d10
        # blocks/partitions are by compartment, not species
        Fblock = d.extract_blocks(Fsum)

        # =====================================================================
        # doflin.fem.problem.MixedNonlinearVariationalProblem()
        # =====================================================================
        # basically is a wrapper around the cpp class that finalizes preparing
        # F and J into the right format
        # TODO: add dirichlet BCs

        # Add in placeholders for empty blocks of F
        if len(Fblock) != len(u):
            Ftemp = [None for i in range(len(u))]
            for Fi in Fblock:
                Ftemp[Fi.arguments()[0].part()] = Fi
            Fblock = Ftemp

        # debug attempt
        J = []
        for Fi in Fblock:
            for uj in u:
                if Fi is None:
                    # pass
                    J.append(None)
                else:
                    dFdu = expand_derivatives(d.derivative(Fi, uj))
                    J.append(dFdu)

        # Check number of blocks in the residual and solution are coherent
        assert len(J) == len(u) * len(u)
        assert len(Fblock) == len(u)

        # Decompose F blocks into subforms based on domain of integration
        # Fblock = [F0, F1, ... , Fn] where the index is the compartment index
        # Flist  = [[F0(Omega_0), F0(Omega_1)], ..., [Fn(Omega_n)]]
        # If a form has integrals on multiple domains, they are split into a list
        Flist = list()
        for idx, Fi in enumerate(Fblock):
            if Fi is None or Fi.empty():
                logger.warning(
                    f"F{idx} = F[{self.cc.get_index(idx).name}]) is empty",
                    extra=dict(format_type="warning"),
                )
                Flist.append([d.cpp.fem.Form(1, 0)])
            else:
                Fs = []
                for Fsub in sub_forms_by_domain(Fi):
                    if Fsub is None or Fsub.empty():
                        domain = self.get_mesh_by_id(Fsub.mesh().id()).name
                        logger.warning(
                            f"F{idx} = F[{self.cc.get_index(idx).name}] "
                            "is empty on integration domain {domain}",
                            extra=dict(format_type="logred"),
                        )
                        Fs.append(d.cpp.fem.Form(1, 0))
                    else:
                        Fs.append(d.Form(Fsub))
                Flist.append(Fs)

        # Decompose J blocks into subforms based on domain of integration
        Jlist = list()
        for idx, Ji in enumerate(J):
            idx_i, idx_j = divmod(idx, len(u))
            if Ji is None or Ji.empty():
                logger.warning(
                    f"J{idx_i}{idx_j} = dF[{self.cc.get_index(idx_i).name}])"
                    f"/du[{self.cc.get_index(idx_j).name}] is empty",
                    extra=dict(format_type="logred"),
                )
                Jlist.append([d.cpp.fem.Form(2, 0)])
            else:
                Js = []
                for Jsub in sub_forms_by_domain(Ji):
                    if Jsub is None or Jsub.empty():
                        domain = self.get_mesh_by_id(Jsub.mesh().id()).name
                        logger.warning(
                            f"J{idx_i}{idx_j} = dF[{self.cc.get_index(idx_i).name}])"
                            f"/du[{self.cc.get_index(idx_j).name}]"
                            f"is empty on integration domain {domain}",
                            extra=dict(format_type="logred"),
                        )
                    Js.append(d.Form(Jsub))
                Jlist.append(Js)

        global_sizes = [uj.function_space().dim() for uj in u]

        # return Flist, Jlist
        return Flist, Jlist, global_sizes

    def get_global_sizes(self, u):
<<<<<<< HEAD
        "Return total number of dof for current model"
        return [uj.function_space().dim() for uj in u]

    def get_block_F(self, Fsum, u):
        """
        Assemble block F-vector by compartment
=======
        """Return total number of dof for current model"""
        return [uj.function_space().dim() for uj in u]

    def get_block_F(self, Fsum, u):
        """Assemble block F-vector by compartment
>>>>>>> 10978d10
        (F is the residual)
        """
        # blocks/partitions are by compartment, not species
        Fblock = d.extract_blocks(Fsum)

        # Add in placeholders for empty blocks of F
        if len(Fblock) != len(u):
            Ftemp = [None for i in range(len(u))]
            for Fi in Fblock:
                Ftemp[Fi.arguments()[0].part()] = Fi
            Fblock = Ftemp

        assert len(Fblock) == len(u)
        # Decompose F blocks into subforms based on domain of integration
        # Fblock = [F0, F1, ... , Fn] where the index is the compartment index
        # Flist  = [[F0(Omega_0), F0(Omega_1)], ..., [Fn(Omega_n)]]
        # If a form has integrals on multiple domains, they are split into a list
        Flist = list()
        for idx, Fi in enumerate(Fblock):
            if Fi is None or Fi.empty():
                logger.warning(
                    f"F{idx} = F[{self.cc.get_index(idx).name}]) is empty",
                    extra=dict(format_type="warning"),
                )
                Flist.append([d.cpp.fem.Form(1, 0)])
            else:
                Fs = []
                for Fsub in sub_forms_by_domain(Fi):
                    if Fsub is None or Fsub.empty():
                        domain = self.get_mesh_by_id(Fsub.mesh().id()).name
                        logger.warning(
                            f"F{idx} = F[{self.cc.get_index(idx).name}] is empty "
                            f"on integration domain {domain}",
                            extra=dict(format_type="logred"),
                        )
                        Fs.append(d.cpp.fem.Form(1, 0))
                    else:
                        Fs.append(d.Form(Fsub))
                Flist.append(Fs)

        return Flist

    def get_block_J(self, Fsum, u):
<<<<<<< HEAD
        """
        Assemble block J by compartment
=======
        """Assemble block J by compartment
>>>>>>> 10978d10
        (J is the Jacobian)
        """
        # blocks/partitions are by compartment, not species
        Fblock = d.extract_blocks(Fsum)
        J = []
        for Fi in Fblock:
            for uj in u:
                dFdu = expand_derivatives(d.derivative(Fi, uj))
                J.append(dFdu)

        # Check number of blocks in the residual and solution are coherent
        assert len(J) == len(u) * len(u)

        # Decompose J blocks into subforms based on domain of integration
        Jlist = list()
        for idx, Ji in enumerate(J):
            idx_i, idx_j = divmod(idx, len(u))
            if Ji is None or Ji.empty():
                logger.info(
                    f"J{idx_i}{idx_j} = dF[{self.cc.get_index(idx_i).name}])"
                    f"/du[{self.cc.get_index(idx_j).name}] is empty",
                    extra=dict(format_type="logred"),
                )
                Jlist.append([d.cpp.fem.Form(2, 0)])
            else:
                Js = []
                for Jsub in sub_forms_by_domain(Ji):
                    if Jsub is None or Jsub.empty():
                        domain = self.get_mesh_by_id(Jsub.mesh().id()).name
                        logger.warning(
                            f"J{idx_i}{idx_j} = dF[{self.cc.get_index(idx_i).name}])"
                            f"/du[{self.cc.get_index(idx_j).name}]"
                            f"is empty on integration domain {domain}",
                            extra=dict(format_type="logred"),
                        )
                    Js.append(d.Form(Jsub))
                Jlist.append(Js)

        return Jlist

    def set_form_scaling(self, compartment_name, scaling=1.0, print_scaling=True):
        for form in self.forms:
            if form.compartment.name == compartment_name:
                form.set_scaling(scaling, print_scaling)

    # ===============================================================================
    # Model - Solving (time related functions)
    # ===============================================================================
    def set_time(self, t):
        """Explicitly change time"""
        if t != self.t:
            logger.debug(f"Time changed from {self.t} to {t}", extra=dict(format_type="log"))
            self.t = t
            self.T.assign(t)

    def set_dt(self, dt):
        """Explicitly change time-step"""
        dt = self.rounded_decimal(dt)
        if self.config.solver["time_precision"] is not None:
            dt = round(dt, self.config.solver["time_precision"])

        if dt != self.dt:
            logger.debug(f"dt set to {dt} (previously {self.dt})", extra=dict(format_type="log"))
            self.dt = dt
            self.dT.assign(dt)

    def adjust_dt_if_prescribed(self):
        """Checks to see if the size of a full-time step would pass a "reset dt"
        checkpoint. At these checkpoints dt is reset to some value
        (e.g. to force smaller sampling during fast events)
        """
        # check that there are reset times specified
        if self.config.solver["adjust_dt"] is None or len(self.config.solver["adjust_dt"]) == 0:
            return
        # Aliases
        # check if we pass a reset dt checkpoint
        tnow = self.rounded_decimal(self.t)  # time right now
        dtnow = self.rounded_decimal(self.dt)
        tnext = tnow + dtnow  # the final time if dt is not reset
        tnext = self.rounded_decimal(tnext)
        # next time to adjust dt, and the value of dt to adjust to
        tadjust, dtadjust = self.config.solver["adjust_dt"][0]
        tadjust = self.rounded_decimal(tadjust)
        dtadjust = self.rounded_decimal(dtadjust)

        # if last time-step we reached a reset dt checkpoint then reset it now
        if self.reset_dt or tadjust == tnow:
            self.set_dt(dtadjust)
            logger.debug(
                f"[{self.idx}, t={tnow}] Adjusted time-step "
                f"(dt = {dtnow} -> {self.dt}) to match config specified value",
                extra=dict(format_type="log"),
            )
            del self.config.solver["adjust_dt"][0]
            self.reset_dt = False
            return

        if tadjust < tnow:
            raise AssertionError("tadjust (Next time to adjust dt) is smaller than current time.")

        # If true, this means taking a full time-step with current values of
        # t and dt would pass a checkpoint to adjust dt
        if tnow < tadjust <= tnext:
            # Safeguard against taking ridiculously small time-steps which may
            # cause convergence issues
            # (e.g. current time is tnow=0.999999999, tadjust=1.0,
            # dtadjust=0.01, instead of changing current dt to tadjust-tnow,
            # we change it to dtadjust)
            logger.debug(f"tadjust = {tadjust}")
            logger.debug(f"tnow = {tnow}")
            logger.debug(f"dtadjust = {dtadjust}")
            # this is needed otherwise very small time-steps might be
            # taken which wont converge
            new_dt = self.rounded_decimal(max([tadjust - tnow, dtadjust]))
            logger.debug(f"newdt = {new_dt}")

            if dtadjust > tadjust - tnow:
                logger.info(
                    f"[{self.idx}, t={tnow}] Adjusted time-step "
                    f"(dt = {dtnow} -> {new_dt}) to match config specified "
                    "value (adjusted early because dt_adjust > t_adjust-t_now)",
                    extra=dict(format_type="log"),
                )
                self.set_dt(new_dt)
                del self.config.solver["adjust_dt"][0]
                self.reset_dt = False
            else:
                logger.info(
                    f"[{self.idx}, t={tnow}] Adjusting time-step "
                    f"(dt = {dtnow} -> {new_dt}) to avoid passing reset dt checkpoint",
                    extra=dict(format_type="log_important"),
                )
                self.set_dt(new_dt)
                # set a flag to change dt to the config specified value
                self.reset_dt = True

    def adjust_dt_if_pass_tfinal(self):
        """Check if current value of t and dt would cause t+dt > t_final"""
        tnext = self.t + self.dt
        if tnext > self.final_t:
            new_dt = self.final_t - self.t
            if self.config.solver["time_precision"] is not None:
                new_dt = round(new_dt, self.config.solver["time_precision"])
            logger.info(
                f"[{self.idx}, t={self.t}] Adjusting time-step "
                f"(dt = {self.dt} -> {new_dt}) to avoid passing final time",
                extra=dict(format_type="log"),
            )
            self.set_dt(new_dt)

    def forward_time_step(self):
        """Take a step forward in time"""
        self.dt = self.rounded_decimal(self.dt)
        if self.config.solver["time_precision"] is not None:
            self.dt = round(self.dt, self.config.solver["time_precision"])
        self.tn = self.rounded_decimal(self.t)  # save the previous time
        self.t = self.rounded_decimal(self.t + self.dt)
        self.dT.assign(self.dt)
        self.T.assign(self.t)

        self.tvec.append(self.t)
        self.dtvec.append(self.dt)

        # self.update_time_dependent_parameters()

    def monolithic_solve(self):
<<<<<<< HEAD
        """
        Solve entire monolithic system using Newton iterations,
=======
        """Solve entire monolithic system using Newton iterations,
>>>>>>> 10978d10
        with the specified PETSc SNES solver
        (or using the dolfin MixedNonlinearVariationalSolver, untested).
        If the solver diverges or the solution is negative,
        this function may call itself to solve the system with
        a smaller time step if
<<<<<<< HEAD
        self.config.solver["attempt_timestep_restart_on_divergence"]
        and/or
        self.config.solver["reset_timestep_for_negative_solution"]
=======

        .. code:: python

            self.config.solver["attempt_timestep_restart_on_divergence"]

        and/or

        .. code:: python

            self.config.solver["reset_timestep_for_negative_solution"]

>>>>>>> 10978d10
        are true.
        """
        self.idx += 1
        # start a timer for the total time step
        self.stopwatches["Total time step"].start()
        # Adjust dt if necessary (if the last time-step did not
        # converge then it is already adjusted)
        if not self._failed_to_converge:
            # check if there is a manually prescribed time-step size
            self.adjust_dt_if_prescribed()
            self.adjust_dt_if_pass_tfinal()  # adjust dt so that it doesn't pass tfinal
        if self.dt <= 0:
            raise ValueError("dt is <= 0")

        # Take a step forward in time and update time-dependent parameters
        # update time-dependent parameters

        # march forward in time and update time-dependent parameters
        self.forward_time_step()
        logger.info(
            f"Beginning time-step {self.idx} [time={self.t}, dt={self.dt}]",
            extra=dict(
                format_type="timestep",
                new_lines=[1, 0],
            ),
        )
        self.update_time_dependent_parameters()
        if self.config.solver["use_snes"]:
            logger.info("Solving using PETSc.SNES Solver", dict(format_type="log"))
            self.stopwatches["snes all"].start()

            # Solve
            self.solver.solve(None, self._ubackend)

            # Store/compute timings
            logger.info(
                f"Completed time-step {self.idx} [time={self.t}, dt={self.dt}]",
                extra=dict(
                    new_lines=[1, 0],
                    format_type="solverstep",
                ),
            )
            for k in [
                "snes initialize zero matrices",
                "snes jacobian assemble",
                "snes residual assemble",
                "snes all",
            ]:
                print_results = False if k == "snes all" else True
                self.stopwatches[k].stop(print_results)

            assembly_time = (
                self.stopwatches["snes jacobian assemble"].stop_timings[-1]
                + self.stopwatches["snes residual assemble"].stop_timings[-1]
                + self.stopwatches["snes initialize zero matrices"].stop_timings[-1]
            )
            # time to solve minus all the assemblies
            solve_time = self.stopwatches["snes all"].stop_timings[-1] - assembly_time
            self.stopwatches["snes total assemble"].set_timing(assembly_time)
            self.stopwatches["snes total solve"].set_timing(solve_time)
            self.stopwatches["snes all"].print_last_stop()
            # self.stopwatch("SNES solver", stop=True)

            # Check how solver did
            self.idx_nl.append(self.solver.its)
            self.idx_l.append(self.solver.ksp.its)
            logger.info(
                f"Non-linear solver iterations: {self.solver.its}",
                extra=dict(format_type="log"),
            )
            logger.info(
                f"Linear solver iterations: {self.solver.ksp.its}",
                extra=dict(format_type="log"),
            )
            logger.info(
                f"SNES converged reason: {self.solver.getConvergedReason()}",
                extra=dict(format_type="log"),
            )
            logger.info(
                f"KSP converged reason: {self.solver.ksp.getConvergedReason()}",
                extra=dict(format_type="log"),
            )
            logger.info(
                f"KSP residual norm: {self.solver.ksp.getResidualNorm()}",
                extra=dict(format_type="log"),
            )

            # confirm that the solution is greater than or equal to zero,
            # otherwise reduce timestep and recompute
            if self.config.solver["reset_timestep_for_negative_solution"]:
                negVals = False
                for idx in range(self.num_active_compartments):
                    curSub = self.u["u"].sub(idx)
                    curVec = curSub.vector()
                    if any(
                        curVec < -1e-6
                    ):  # if value is "too negative", we reduce time step and recompute
                        negVals = True
                        break
                if negVals:
                    self.reset_timestep()
                    # Re-initialize SNES solver
                    if len(self.problem.global_sizes) == 1:
                        self._ubackend = self.u["u"]._functions[0].vector().vec().copy()
                    else:
                        self._ubackend = PETSc.Vec().createNest(
                            [usub.vector().vec().copy() for usub in self.u["u"]._functions],
                            comm=self.mpi_comm_world,
                        )
                    # need to re-link global function with species-specific functions
                    # after re-setting previous solution
                    self._init_4_4_get_species_u_v_V_dofmaps()
                    self._init_4_5_name_functions()
                    self._failed_to_converge = True
                    self.monolithic_solve()
                    return
                else:  # if value is >= -tol, then set any slightly negative solutions to zero
                    for idx in range(self.num_active_compartments):
                        curSub = self.u["u"].sub(idx)
                        curVec = curSub.vector()
                        for zeroIdx in np.asarray(curVec < 0).nonzero():
                            curSub.vector()[zeroIdx] = 0
                            d.assign(self.u["u"].sub(idx), curSub)
                    for idx in np.asarray(self._ubackend.array < 0).nonzero():
                        self._ubackend.array[idx] = 0

            if not self.solver.converged:
                if not self.config.solver["attempt_timestep_restart_on_divergence"]:
                    raise RuntimeError(
                        f"Model {self.name}: SNES diverged (Reason = "
                        f"{self.solver.getConvergedReason()}) and "
                        "attempt_timestep_restart_on_divergence is False. Exiting."
                    )
                self.stopwatches["Total time step"].stop()
                logger.info(
                    f"SNES failed to converge. Reason = {self.solver.getConvergedReason()}",
                    extra=dict(format_type="log"),
                )
                logger.debug(
                    "(https://petsc.org/main/docs/manualpages/SNES/SNESConvergedReason.html)",
                    extra=dict(format_type="log"),
                )
                self.reset_timestep()
                # Re-initialize SNES solver
                if len(self.problem.global_sizes) == 1:
                    self._ubackend = self.u["u"]._functions[0].vector().vec().copy()
                else:
                    self._ubackend = PETSc.Vec().createNest(
                        [usub.vector().vec().copy() for usub in self.u["u"]._functions]
                    )
                # need to re-link global function with species-specific functions
                # after re-setting previous solution
                self._init_4_4_get_species_u_v_V_dofmaps()
                self._init_4_5_name_functions()
                self._failed_to_converge = True
                self.monolithic_solve()
                return
            else:
                self._failed_to_converge = False
        else:
            logger.info(
                "Solving using dolfin.MixedNonlinearVariationalSolver()",
                extra=dict(format_type="log"),
            )
            self.solver.solve()

            logger.info(
                f"Total residual: {self.get_total_residual(norm=2)}",
                extra=dict(format_type="log"),
            )
            residuals = dict()
            for compartment in self._active_compartments:
                residuals[compartment.name] = self.get_compartment_residual(compartment, norm=2)
                logger.debug(
                    f"L2-norm of compartment {compartment.name} is {residuals[compartment.name]}",
                    extra=dict(format_type="log"),
                )
                if residuals[compartment.name] > 1:
                    logger.warning(
                        f"Warning! L2-norm of compartment {compartment.name} "
                        f"is {residuals[compartment.name]} (possibly too large).",
                        extra=dict(format_type="log_urgent"),
                    )

            self.residuals.append(residuals)

        # self.data['nl_idx'].append(nl_idx)
        # self.data['success'].append(success)
        # self.data['tvec'].update(self.t)
        # self.data['dtvec'].update(self.dt)

        self.update_solution()  # assign most recently computed solution to "previous solution"
        # self.adjust_dt() # adjusts dt based on number of nonlinear iterations required
        # self.stopwatch("Total time step", stop=True)
        self.stopwatches["Total time step"].stop()

    def reset_timestep(self, dt_scale=0.20):
<<<<<<< HEAD
        """
        t failed. Revert t->tn and revert solution
        """
=======
        """t failed. Revert t->tn and revert solution"""
>>>>>>> 10978d10
        logger.debug(f"Resetting time-step: {self.idx}", extra=dict(format_type="log"))
        # Change t and decrease dt
        self.set_time(self.tvec[-2])  # t=tn
        self.set_dt(float(self.dtvec[-1]) * dt_scale)  # dt=dt*0.2
        # Store information on failed solve
        # idx, idx_nl, idx_l, t, dt, residuals, reason
        self.failed_solves.append(
            (
                self.idx,
                self.idx_nl[-1],
                self.idx_l[-1],
                self.tvec[-1],
                self.dtvec[-1],
                # self.residuals[-1],
                self.solver.getConvergedReason(),
            )
        )
        # Remove previous values
        self.idx = int(self.idx) - 1
        for data in [
            self.idx_nl,
            self.idx_l,
            self.tvec,
            self.dtvec,
        ]:  # , self.residuals]:
            data.pop()
        # Undo the solution to the previous time-step
        self.update_solution(ukeys=["u"], unew="n")

    def update_time_dependent_parameters(self):
<<<<<<< HEAD
        """
=======
        r"""
>>>>>>> 10978d10
        Updates all time dependent parameters. Time-dependent parameters are
        either defined either symbolically or through a data file, and each of
        these can either be defined as a direct function of :math:`t, p(t)`, or a
        "pre-integrated expression", :math:`\int_{t_n}^{t_{n+1}} P(\tau) d\tau`, which allows for
        exact integration when the expression the parameter appears in doesn't rely
        on any other time-dependet variables. This may be useful for guaranteeing
        a certain amount of flux independent of time-stepping.

        Backward Euler is essentially making the approximation:

        .. math::

            du/dt = f(u,t)  ->  (u(t_{n+1}) - u(t_n)) = \int_{t_n}^{t_{n+1}}
            f(u(t_{n+1}),t_{n+1}) dt \approx dt*f(u(t_{n+1}),t_{n+1})

        If some portion of f is only dependent on t, e.g. :math:`f=f_1+f_2+...+f_n, f_i=f_i(t)`,
        we can use the exact expression where :math:`F_i(t)` is
        the anti-derivative of :math:`f_i(t)`.

        .. math::

            \int_{t_n}^{t_{n+1}} f_i(t_{n+1}) -> (F_i(t_{n+1}) - F_i(t_n))

        Therefore,

        .. math::

            f(t_{n+1}) = (F_i(t_{n+1}) - F_i(t_n))/dt
        """
        # Aliases
        t = float(self.t)
        dt = float(self.dt)
        tn = float(self.tn)

        # Update time dependent parameters
        for parameter_name, parameter in self.pc.items:
            new_value = None
            if not parameter.is_time_dependent:
                continue
            if not parameter.use_preintegration:
                # Parameters that are defined as dolfin expressions will
                # automatically be updated by model.T.assign(t)
                if parameter.type == "expression":
                    parameter.value = parameter.sym_expr.subs({"t": t}).evalf()
                    parameter.value_vector = np.vstack(
                        (parameter.value_vector, [t, parameter.value])
                    )
                    continue
                # Parameters from a data file need to have their dolfin constant updated
                if parameter.type == "from_file":
                    t_data = parameter.sampling_data[:, 0]
                    p_data = parameter.sampling_data[:, 1]
                    # We never want time to extrapolate beyond the provided data.
                    if t < t_data[0] or t > t_data[-1]:
                        raise Exception("Parameter cannot be extrapolated beyond provided data.")
                    # Just in case... return a nan if value is outside of bounds
                    new_value = float(np.interp(t, t_data, p_data, left=np.nan, right=np.nan))
                    logger.debug(
                        f"Time-dependent parameter {parameter_name} updated by data. "
                        "New value is {new_value}",
                        extra=dict(format_type="log"),
                    )

            if parameter.use_preintegration:
                if parameter.type == "expression":
                    a = parameter.preint_sym_expr.subs({"t": tn}).evalf()
                    b = parameter.preint_sym_expr.subs({"t": t}).evalf()
                    new_value = float((b - a) / dt)
                    logger.debug(
                        f"Time-dependent parameter {parameter_name} updated by "
                        "pre-integrated expression. New value is {new_value}",
                        extra=dict(format_type="log"),
                    )
                if parameter.type == "from_file":
                    int_data = parameter.preint_sampling_data
                    a = np.interp(tn, int_data[:, 0], int_data[:, 1], left=np.nan, right=np.nan)
                    b = np.interp(t, int_data[:, 0], int_data[:, 1], left=np.nan, right=np.nan)
                    new_value = float((b - a) / dt)
                    logger.debug(
                        f"Time-dependent parameter {parameter_name} updated by "
                        f"pre-integrated data. New value is {new_value}",
                        extra=dict(format_type="log"),
                    )

            if new_value is not None:
                assert not np.isnan(new_value)
                parameter.value_vector = np.vstack((parameter.value_vector, [t, new_value]))
                parameter.value = new_value
                parameter.dolfin_constant.assign(new_value)
            else:
                # Time dependent but nothing assigned
                raise AssertionError()

    def update_solution(self, ukeys=["n"], unew="u"):
        """After finishing a time step, assign all the most recently computed solutions as
        the solutions for the previous time step.
        """
        if ukeys is None:
            ukeys = set(self.u.keys()).remove(unew)

        for ukey in ukeys:
            if ukey not in self.u.keys():
                raise ValueError(f"Key {ukey} is not in model.u.keys()")
            # for a function from a mixed function space
            for idx in range(self.num_active_compartments):
                self.u[ukey].sub(idx).assign(self.u[unew].sub(idx))

    # =========================================================
    # Model - Data manipulation
    # =========================================================
    # get the values of function u from subspace idx of some
    # mixed function space, V
    @staticmethod
    def dolfin_get_dof_indices(species):  # V, species_idx):
        """
        Returns indices *local* to the CPU (not global).
        Function values can then be returned e.g.
<<<<<<< HEAD
        indices = dolfin_get_dof_indices(V,species_idx)
        u.vector().get_local()[indices]
=======

        .. code:: python

            indices = dolfin_get_dof_indices(V,species_idx)
            u.vector().get_local()[indices]
>>>>>>> 10978d10
        """
        if species.dof_map is not None:
            return species.dof_map
        species_idx = species.dof_index

        V = sub(species.compartment.V, species_idx, collapse_function_space=False)

        indices = np.array(V.dofmap().dofs())
        # indices that this CPU owns
        first_idx, _ = V.dofmap().ownership_range()

        return indices - first_idx  # subtract index offset to go from global -> local indices

    def dolfin_set_function_values(self, sp, ukey, unew):
<<<<<<< HEAD
        """
        Set values for dolfin function (usually for initial condition)
        Input unew should either be an expression giving the spatial dependence
        of u, a constant (float), or a vector of values.
        d.assign(uold, unew) works when uold is a subfunction
        uold.assign(unew) does not (it will replace the entire function)
=======
        """Set values for dolfin function (usually for initial condition)
        Input unew should either be an expression giving the spatial dependence
        of u, a constant (float), or a vector of values.
        :code:`d.assign(uold, unew)` works when uold is a subfunction
        :code:`uold.assign(unew)` does not (it will replace the entire function)
>>>>>>> 10978d10
        """
        if isinstance(unew, d.Expression):
            uinterp = d.interpolate(unew, sp.V)
            d.assign(sp.u[ukey], uinterp)
        elif isinstance(unew, (float, int)):
            uinterp = d.interpolate(d.Constant(unew), sp.V)
            d.assign(sp.u[ukey], uinterp)
        elif len(sp.dof_map) == len(unew):
            # unew must be an N x 4 array: [X, Y, Z, function_values]
            u = self.cc[sp.compartment_name].u[ukey]
            dof_coord = sp.V.tabulate_dof_coordinates()  # coordinates for the current dof
            mesh_coord = unew[:, 0:3]  # x,y,z coordinates for initial condition
            function_values = unew[:, 3]
            # nearest neighbor interpolation
            # (in this case, matching up exactly with mesh points)
            dof_vals_cur = np.zeros((len(mesh_coord),))
            for i in range(len(dof_coord)):
                dist_vec = np.sum((dof_coord[i, :] - mesh_coord) ** 2, axis=1)
                dof_vals_cur[i] = function_values[np.argmin(dist_vec)]
                if i % 1000 == 0:
                    logger.debug(f"Set {i} of {len(dof_coord)} function values for {sp.name}")
            # indices = self.dolfin_get_dof_indices(sp)
            indices = sp.dof_map
            uvec = u.vector()
            values = uvec.get_local()
            values[indices] = dof_vals_cur
            uvec.set_local(values)
            uvec.apply("insert")
        elif isinstance(unew, d.Function):
            logger.debug(f"Function already set for {sp.name}")
        else:
            raise NotImplementedError

    @property
    def num_active_compartments(self):
<<<<<<< HEAD
        "number of compartments with dofs"
        return len(self._active_compartments)

    def get_compartment_residual(self, compartment, norm=None):
        "returns compartment residual as given norm"
=======
        """number of compartments with dofs"""
        return len(self._active_compartments)

    def get_compartment_residual(self, compartment, norm=None):
        """returns compartment residual as given norm"""
>>>>>>> 10978d10
        res_vec = sum(
            [d.assemble_mixed(form).get_local() for form in self.Fblocks_all[compartment.dof_index]]
        )
        if norm is None:
            return res_vec
        else:
            return np.linalg.norm(res_vec, norm)

    def get_total_residual(self, norm=None):
<<<<<<< HEAD
        "returns total residual for all active compartment as given norm"
=======
        """returns total residual for all active compartment as given norm"""
>>>>>>> 10978d10
        res_vec = np.hstack(
            [d.assemble_mixed(form).get_local() for form in chain.from_iterable(self.Fblocks_all)]
        )
        res_vec = np.hstack(
            [
                self.get_compartment_residual(compartment, norm=None)
                for compartment in self._active_compartments
            ]
        )
        assert len(res_vec.shape) == 1
        if norm is None:
            return res_vec
        else:
            return np.linalg.norm(res_vec, norm)

    def get_mesh_by_id(self, mesh_id):
<<<<<<< HEAD
        "returns mesh with id, mesh_id"
=======
        """returns mesh with id, mesh_id"""
>>>>>>> 10978d10
        for mesh in self.parent_mesh.all_meshes.values():
            if mesh.id == mesh_id:
                return mesh
            else:
                raise ValueError(f"No mesh with id {mesh_id}")

    # ============================================================
    # Model - Printing
    # ============================================================
    def print_meshes(self, tablefmt="fancy_grid"):
<<<<<<< HEAD
        """ "
        Print information associated with child meshes:
=======
        """Print information associated with child meshes:
>>>>>>> 10978d10
        name, id, dimensionality,
        num_cells, num_facets, and num_vertices
        """
        if self.mpi_am_i_root:
            properties_to_print = [
                "name",
                "id",
                "dimensionality",
                "num_cells",
                "num_facets",
                "num_vertices",
            ]
            df = pandas.DataFrame()

            # parent mesh
            tempdict = odict()
            for key in properties_to_print:
                tempdict[key] = getattr(self.parent_mesh, key)

            tempseries = pandas.Series(tempdict, name=self.parent_mesh.name)
            df = pandas.concat([df, tempseries.to_frame().T], ignore_index=True)
            # child meshes
            for child_mesh in self.child_meshes.values():
                tempdict = odict()
                for key in properties_to_print:
                    tempdict[key] = getattr(child_mesh, key)
                tempseries = pandas.Series(tempdict, name=child_mesh.name)
                df = pandas.concat([df, tempseries.to_frame().T], ignore_index=True)
            # intersection meshes
            for child_mesh in self.parent_mesh.child_surface_meshes:
                for mesh_id_pair in child_mesh.intersection_map.keys():
                    tempdict = odict()
                    if len(mesh_id_pair) == 1:
                        mesh_str = self.parent_mesh.get_mesh_from_id(list(mesh_id_pair)[0]).name
                    else:
                        mesh_str = (
                            self.parent_mesh.get_mesh_from_id(list(mesh_id_pair)[0]).name
                            + "_"
                            + self.parent_mesh.get_mesh_from_id(list(mesh_id_pair)[1]).name
                        )

                    intersection_mesh_name = f"{child_mesh.name}_intersect_{mesh_str}"
                    tempdict["name"] = intersection_mesh_name
                    tempdict["id"] = int(child_mesh.intersection_submesh[mesh_id_pair].id())
                    tempdict["dimensionality"] = child_mesh.dimensionality
                    tempdict["num_cells"] = child_mesh.intersection_submesh[
                        mesh_id_pair
                    ].num_cells()
                    tempdict["num_facets"] = child_mesh.intersection_submesh[
                        mesh_id_pair
                    ].num_facets()
                    tempdict["num_vertices"] = child_mesh.intersection_submesh[
                        mesh_id_pair
                    ].num_vertices()
                    tempseries = pandas.Series(tempdict, name=intersection_mesh_name)
                    df = pandas.concat([df, tempseries.to_frame().T], ignore_index=True)

            print(tabulate(df, headers="keys", tablefmt=tablefmt))

    def rounded_decimal(self, x):
<<<<<<< HEAD
        "Round time value to specified decimal point"
=======
        """Round time value to specified decimal point"""
>>>>>>> 10978d10
        return Decimal(x).quantize(self._base_t)<|MERGE_RESOLUTION|>--- conflicted
+++ resolved
@@ -1,9 +1,4 @@
-<<<<<<< HEAD
-"""
-Functions associated with the SMART model class
-=======
 """Functions associated with the SMART model class
->>>>>>> 10978d10
 """
 import pickle
 from collections import OrderedDict as odict
@@ -50,23 +45,6 @@
 
 @dataclass
 class Model:
-<<<<<<< HEAD
-    """
-    SMART model class: consists of parameters,
-    species, compartments, reactions. Given a parent mesh
-    and solver, the system can be solved for spatiotemporal dynamics.
-
-    Object is initialized by calling:
-    model = model.Model(pc, sc, cc, rc, config, parent_mesh)
-    where
-    * pc: Parameter container, initialized in model_assembly
-    * sc: Species container, initialized in model_assembly
-    * cc: Compartment container, initialized in model_assembly
-    * rc: Reaction container, initialized in model_assembly
-    * config: configuration object initialized in config.py
-    * parent_mesh: ParentMesh object initialized in mesh.py
-    * name (optional): string specifying a name for your model
-=======
     """SMART model class: consists of parameters,
     species, compartments, reactions.
 
@@ -87,7 +65,6 @@
         .. code:: python
 
             model = model.Model(pc, sc, cc, rc, config, parent_mesh)
->>>>>>> 10978d10
     """
 
     pc: ParameterContainer
@@ -100,11 +77,7 @@
     name: str = ""
 
     def to_dict(self):
-<<<<<<< HEAD
-        "Convert model information to Dict"
-=======
         """Convert model information to Dict"""
->>>>>>> 10978d10
         parameters = self.pc.to_dicts()
         species = self.sc.to_dicts()
         compartments = self.cc.to_dicts()
@@ -122,11 +95,7 @@
 
     @classmethod
     def from_dict(cls, input_dict):
-<<<<<<< HEAD
-        "Read model information from Dict"
-=======
         """Read model information from Dict"""
->>>>>>> 10978d10
         pc, sc, cc, rc = empty_sbmodel()
         pc.add([Parameter.from_dict(parameter) for parameter in input_dict["parameters"]])
         sc.add([Species.from_dict(species) for species in input_dict["species"]])
@@ -152,13 +121,7 @@
         return cls.from_dict(input_dict)
 
     def __post_init__(self):
-<<<<<<< HEAD
-        """
-        Initialize solver-related parameters, timers, and MPI.
-        """
-=======
         """Initialize solver-related parameters, timers, and MPI."""
->>>>>>> 10978d10
         # # Check that solver_system is valid
 
         # FunctionSpaces, Functions, etc
@@ -218,53 +181,31 @@
 
     @property
     def mpi_am_i_root(self):
-<<<<<<< HEAD
-        "Returns True if current process is root"
-=======
         """Returns True if current process is root"""
->>>>>>> 10978d10
         return self.mpi_rank == self.mpi_root
 
     @property
     def child_meshes(self):
-<<<<<<< HEAD
-        "Returns all child meshes in current parent mesh"
-=======
         """Returns all child meshes in current parent mesh"""
->>>>>>> 10978d10
         return self.parent_mesh.child_meshes
 
     @cached_property
     def min_dim(self):
-<<<<<<< HEAD
-        "Returns minimum dimension in current model"
-=======
         """Returns minimum dimension in current model"""
->>>>>>> 10978d10
         dim = min([comp.dimensionality for comp in self.cc])
         self.parent_mesh.min_dim = dim
         return dim
 
     @cached_property
     def max_dim(self):
-<<<<<<< HEAD
-        "Returns maximum dimension in current model"
-=======
         """Returns maximum dimension in current model"""
->>>>>>> 10978d10
         dim = max([comp.dimensionality for comp in self.cc])
         self.max_dim = dim
         self.parent_mesh.max_dim = dim
         return dim
 
     def initialize(self, initialize_solver=True):
-<<<<<<< HEAD
-        """
-        Main model initialization function, split into 5 subfunctions
-        """
-=======
         """Main model initialization function, split into 5 subfunctions"""
->>>>>>> 10978d10
 
         # Solver related parameters
         self._base_t = Decimal("0." + (self.config.solver["time_precision"] - 1) * "0" + "1")
@@ -356,12 +297,7 @@
         self._init_4_7_set_initial_conditions()
 
     def _init_5(self, initialize_solver):
-<<<<<<< HEAD
-        """
-        convert reactions to fluxes and define variational form.
-=======
         """Convert reactions to fluxes and define variational form.
->>>>>>> 10978d10
         If initialize_solver is true, also initialize solver.
         """
         logger.debug(
@@ -378,13 +314,8 @@
     # Step 1 - Checking model validity
 
     def _init_1_1_check_mesh_dimensionality(self):
-<<<<<<< HEAD
-        """
-        Dimensionality checks:
-=======
         """Dimensionality checks:
 
->>>>>>> 10978d10
         * Error if max_dim - min_dim is greater than 1
         * Error if max_dim (from compartments) is greater than dimensionality of parent mesh
         * Warning if max_dim is less than dimensionality of parent mesh
@@ -418,13 +349,8 @@
             compartment.is_volume = compartment.dimensionality == self.max_dim
 
     def _init_1_2_check_namespace_conflicts(self):
-<<<<<<< HEAD
-        """
-        Namespace checks:
-=======
         """Namespace checks:
 
->>>>>>> 10978d10
         * no repeated names of parameters/species/compartments/reactions
         * no use of x[0], x[1], x[2], t, or unit_scale_factor as names
         * no two compartments share the same marker number
@@ -467,11 +393,7 @@
                     self._all_markers.add(marker)
 
     def _init_1_3_check_parameter_dimensionality(self):
-<<<<<<< HEAD
-        "Check no objects reference a higher spatial dimension than max_dim"
-=======
         """Check no objects reference a higher spatial dimension than max_dim"""
->>>>>>> 10978d10
         if "x[2]" in self._all_keys and self.max_dim < 3:
             raise ValueError(
                 "An object has the variable name 'x[2]' but there "
@@ -530,11 +452,7 @@
                 )
 
     def _init_2_2_check_reaction_validity(self):
-<<<<<<< HEAD
-        "Confirms that all reactions have parameters/species defined"
-=======
         """Confirms that all reactions have parameters/species defined"""
->>>>>>> 10978d10
         logger.debug(
             "Make sure all reactions have parameters/species defined",
             extra=dict(format_type="log"),
@@ -556,11 +474,7 @@
                     )
 
     def _init_2_3_link_reaction_properties(self):
-<<<<<<< HEAD
-        "Link parameters, species, and compartments to reactions"
-=======
         """Link parameters, species, and compartments to reactions"""
->>>>>>> 10978d10
         logger.debug(
             "Linking parameters, species, and compartments to reactions",
             extra=dict(format_type="log"),
@@ -621,13 +535,8 @@
                 raise ValueError("Number of compartments involved in a flux must be in [1,2,3]!")
 
     def _init_2_4_check_for_unused_parameters_species_compartments(self):
-<<<<<<< HEAD
-        """ "
-        If self.config.flags[\"allow_unused_components\"] is true,
-=======
         """
         If :code:`self.config.flags["allow_unused_components"]` is true,
->>>>>>> 10978d10
         then unused objects are removed
         """
         logger.debug(
@@ -685,11 +594,7 @@
                 raise ValueError(print_str)
 
     def _init_2_5_link_compartments_to_species(self):
-<<<<<<< HEAD
-        "Linking compartments and compartment dimensionality to species"
-=======
         """Linking compartments and compartment dimensionality to species"""
->>>>>>> 10978d10
         logger.debug(
             "Linking compartments and compartment dimensionality to species",
             extra=dict(format_type="log"),
@@ -699,12 +604,7 @@
             species.dimensionality = self.cc[species.compartment_name].dimensionality
 
     def _init_2_6_link_species_to_compartments(self):
-<<<<<<< HEAD
-        """
-        Links species to compartments - a species is considered to be
-=======
         """Links species to compartments - a species is considered to be
->>>>>>> 10978d10
         "in a compartment" if it is involved in a reaction there
         """
         logger.debug("Linking species to compartments", extra=dict(format_type="log"))
@@ -716,11 +616,7 @@
             compartment.num_species = len(compartment.species)
 
     def _init_2_7_get_species_compartment_indices(self):
-<<<<<<< HEAD
-        "Store dof indices for species for each compartment"
-=======
         """Store dof indices for species for each compartment"""
->>>>>>> 10978d10
         logger.debug(
             "Getting indices for species for each compartment",
             extra=dict(format_type="log"),
@@ -733,11 +629,7 @@
 
     # Step 3 - Mesh Initializations
     def _init_3_1_define_child_meshes(self):
-<<<<<<< HEAD
-        "Initialize all ChildMesh objects"
-=======
         """Initialize all ChildMesh objects"""
->>>>>>> 10978d10
         logger.debug("Defining child meshes", extra=dict(format_type="log"))
         # Check that there is a parent mesh loaded
         if not isinstance(self.parent_mesh, ParentMesh):
@@ -767,11 +659,7 @@
             child_mesh.extract_submesh()
 
     def _init_3_4_build_submesh_mappings(self):
-<<<<<<< HEAD
-        "Build MeshView mappings between all child mesh pairs"
-=======
         """Build MeshView mappings between all child mesh pairs"""
->>>>>>> 10978d10
         logger.debug(
             "Building MeshView mappings between all child mesh pairs",
             extra=dict(format_type="log"),
@@ -801,11 +689,7 @@
                 child_mesh.dolfin_mesh.build_mapping(sibling_volume_mesh.dolfin_mesh)
 
     def _init_3_7_get_integration_measures(self):
-<<<<<<< HEAD
-        "Get integration measures for parent mesh and child meshes"
-=======
         """Get integration measures for parent mesh and child meshes"""
->>>>>>> 10978d10
         logger.debug(
             "Getting integration measures for parent mesh and child meshes",
             extra=dict(format_type="log"),
@@ -814,22 +698,13 @@
             mesh.get_integration_measures()
 
     def _init_4_0_initialize_dolfin_parameters(self):
-<<<<<<< HEAD
-        """
-        Create dolfin objects for each parameter.
-=======
         """Create dolfin objects for each parameter.
->>>>>>> 10978d10
         If we were to re-create dolfin constants
         each time, FEniCS will recompile the form
         so we only define them once here.
         Therefore, once the model is initialized, changing a parameter's
         value does not change the underlying dolfin object.
-<<<<<<< HEAD
-        Values must be assigned via parameter.dolfin_constant.assign()
-=======
         Values must be assigned via :code:`parameter.dolfin_constant.assign()`
->>>>>>> 10978d10
         """
         # Create a dolfin.Constant() for constant parameters
         for parameter in self.pc.values:
@@ -867,12 +742,7 @@
     # Step 4 - Dolfin Functions
 
     def _init_4_2_define_dolfin_function_spaces(self):
-<<<<<<< HEAD
-        """
-        Define dolfin function spaces for compartments
-=======
         """Define dolfin function spaces for compartments
->>>>>>> 10978d10
         For each compartment, a P1 (linear shape functions for a tri or tet element)
         vector function space is used, with the vector dimensionality given
         by the number of species in the compartment.
@@ -914,36 +784,6 @@
         self.W = d.MixedFunctionSpace(*self.V)
 
     def _init_4_3_define_dolfin_functions(self):
-<<<<<<< HEAD
-        """
-        Define test functions and trial functions in the mixed function space
-
-        Some notes on functions in VectorFunctionSpaces:
-        u.sub(idx) gives us a shallow copy to the idx sub-function of u.
-        This is useful when we want to look at function values
-
-        u.split()[idx] is equivalent to u.sub(idx)
-
-        d.split(u)[idx] (same thing as ufl.split(u)) gives us
-        ufl objects (ufl.indexed.Indexed)
-        that can be used in variational formulations.
-
-        u.sub(idx) can be used in a variational formulation but
-        it won't behave properly.
-
-        For TestFunctions/TrialFunctions, we will always get a
-        ufl.indexed.Indexed object
-        # type(v) == d.function.argument.Argument
-        v = d.TestFunction(V)
-        v[0] == d.split(v)[0]
-        # type(v_) == tuple(ufl.indexed.Indexed, ufl.indexed.Indexed)
-        v_ = d.TestFunctions(V)
-        v_[0] == v[0] == d.split(v)[0]
-
-        For a MixedFunctionSpace e.g. W=d.MixedFunctionSpace(*[V1,V2])
-        we can use sub() to get the subfunctions
-
-=======
         """Define test functions and trial functions in the mixed function space
 
         .. note::
@@ -973,7 +813,6 @@
 
             For a MixedFunctionSpace e.g. :code:`W=d.MixedFunctionSpace(*[V1,V2])`
             we can use :code:`sub()` to get the subfunctions
->>>>>>> 10978d10
         """
         logger.debug("Defining dolfin functions", extra=dict(format_type="log"))
         # dolfin functions created from MixedFunctionSpace
@@ -1013,11 +852,7 @@
         self._usplit = [c._usplit["u"] for c in self._active_compartments]
 
     def _init_4_4_get_species_u_v_V_dofmaps(self):
-<<<<<<< HEAD
-        "Extract subfunctions, function spaces, dofmap for each species"
-=======
         """Extract subfunctions, function spaces, dofmap for each species"""
->>>>>>> 10978d10
         logger.debug(
             "Extracting subfunctions/function spaces/dofmap for each species",
             extra=dict(format_type="log"),
@@ -1037,11 +872,7 @@
                 species.ut = sub(compartment.ut, species.dof_index)
 
     def _init_4_5_name_functions(self):
-<<<<<<< HEAD
-        "Assign function names based on compartment name, species index, and species name"
-=======
         """Assign function names based on compartment name, species index, and species name"""
->>>>>>> 10978d10
         logger.debug("Naming functions and subfunctions", extra=dict(format_type="log"))
         for compartment in self._active_compartments:
             # name of the compartment function
@@ -1056,10 +887,7 @@
     def _init_4_6_check_dolfin_function_validity(self):
         """
         Checks to confirm that dolfin functions were created correctly:
-<<<<<<< HEAD
-=======
-
->>>>>>> 10978d10
+
         * function size in compartment == dof in that compartment
         * number of sub-spaces in compartment == number of species in compartment
         * function space of compartment matches sub-space of W
@@ -1111,11 +939,7 @@
                     )
 
     def _init_5_1_reactions_to_fluxes(self):
-<<<<<<< HEAD
-        "Convert reactions to flux objects"
-=======
         """Convert reactions to flux objects"""
->>>>>>> 10978d10
         logger.debug("Convert reactions to flux objects", extra=dict(format_type="log"))
         for reaction in self.rc:
             reaction.reaction_to_fluxes()
@@ -1380,18 +1204,11 @@
     def get_block_system(self, Fsum, u):
         """
         Modify F and define J in specific structure required
-<<<<<<< HEAD
-        for d.assemble_mixed() - use to preassemble linear system
-        for the dolfin MixedNonlinearVariationalSolver (untested)
-
-        The high level dolfin.solve(F==0, u) eventually
-=======
         for  :code:`dolfin.assemble_mixed()` - use to preassemble linear system
         for the dolfin MixedNonlinearVariationalSolver (untested)
 
 
         The high level  :code:`dolfin.solve(F==0, u)` eventually
->>>>>>> 10978d10
         calls cpp.fem.MixedNonlinearVariationalSolver,
         but first modifies F and defines J into a specific
         structure that is required for  :code:`dolfin.assemble_mixed()`
@@ -1406,8 +1223,6 @@
 
         .. code:: python
 
-<<<<<<< HEAD
-=======
             F  = sum([f.lhs for f in model.forms]) # single form
             # first compartment
             F0 = sum([f.lhs for f in model.forms if f.compartment.name=='cytosol'])
@@ -1422,7 +1237,6 @@
             I0.ufl_operands[0] == Ib0.ufl_operands[0](1) -> True
         """
 
->>>>>>> 10978d10
         # blocks/partitions are by compartment, not species
         Fblock = d.extract_blocks(Fsum)
 
@@ -1513,20 +1327,11 @@
         return Flist, Jlist, global_sizes
 
     def get_global_sizes(self, u):
-<<<<<<< HEAD
-        "Return total number of dof for current model"
-        return [uj.function_space().dim() for uj in u]
-
-    def get_block_F(self, Fsum, u):
-        """
-        Assemble block F-vector by compartment
-=======
         """Return total number of dof for current model"""
         return [uj.function_space().dim() for uj in u]
 
     def get_block_F(self, Fsum, u):
         """Assemble block F-vector by compartment
->>>>>>> 10978d10
         (F is the residual)
         """
         # blocks/partitions are by compartment, not species
@@ -1570,12 +1375,7 @@
         return Flist
 
     def get_block_J(self, Fsum, u):
-<<<<<<< HEAD
-        """
-        Assemble block J by compartment
-=======
         """Assemble block J by compartment
->>>>>>> 10978d10
         (J is the Jacobian)
         """
         # blocks/partitions are by compartment, not species
@@ -1742,34 +1542,23 @@
         # self.update_time_dependent_parameters()
 
     def monolithic_solve(self):
-<<<<<<< HEAD
-        """
-        Solve entire monolithic system using Newton iterations,
-=======
         """Solve entire monolithic system using Newton iterations,
->>>>>>> 10978d10
         with the specified PETSc SNES solver
         (or using the dolfin MixedNonlinearVariationalSolver, untested).
         If the solver diverges or the solution is negative,
         this function may call itself to solve the system with
         a smaller time step if
-<<<<<<< HEAD
-        self.config.solver["attempt_timestep_restart_on_divergence"]
+
+        .. code:: python
+
+            self.config.solver["attempt_timestep_restart_on_divergence"]
+
         and/or
-        self.config.solver["reset_timestep_for_negative_solution"]
-=======
 
         .. code:: python
 
-            self.config.solver["attempt_timestep_restart_on_divergence"]
-
-        and/or
-
-        .. code:: python
-
             self.config.solver["reset_timestep_for_negative_solution"]
 
->>>>>>> 10978d10
         are true.
         """
         self.idx += 1
@@ -1967,13 +1756,7 @@
         self.stopwatches["Total time step"].stop()
 
     def reset_timestep(self, dt_scale=0.20):
-<<<<<<< HEAD
-        """
-        t failed. Revert t->tn and revert solution
-        """
-=======
         """t failed. Revert t->tn and revert solution"""
->>>>>>> 10978d10
         logger.debug(f"Resetting time-step: {self.idx}", extra=dict(format_type="log"))
         # Change t and decrease dt
         self.set_time(self.tvec[-2])  # t=tn
@@ -2004,11 +1787,7 @@
         self.update_solution(ukeys=["u"], unew="n")
 
     def update_time_dependent_parameters(self):
-<<<<<<< HEAD
-        """
-=======
         r"""
->>>>>>> 10978d10
         Updates all time dependent parameters. Time-dependent parameters are
         either defined either symbolically or through a data file, and each of
         these can either be defined as a direct function of :math:`t, p(t)`, or a
@@ -2126,16 +1905,11 @@
         """
         Returns indices *local* to the CPU (not global).
         Function values can then be returned e.g.
-<<<<<<< HEAD
-        indices = dolfin_get_dof_indices(V,species_idx)
-        u.vector().get_local()[indices]
-=======
 
         .. code:: python
 
             indices = dolfin_get_dof_indices(V,species_idx)
             u.vector().get_local()[indices]
->>>>>>> 10978d10
         """
         if species.dof_map is not None:
             return species.dof_map
@@ -2150,20 +1924,11 @@
         return indices - first_idx  # subtract index offset to go from global -> local indices
 
     def dolfin_set_function_values(self, sp, ukey, unew):
-<<<<<<< HEAD
-        """
-        Set values for dolfin function (usually for initial condition)
-        Input unew should either be an expression giving the spatial dependence
-        of u, a constant (float), or a vector of values.
-        d.assign(uold, unew) works when uold is a subfunction
-        uold.assign(unew) does not (it will replace the entire function)
-=======
         """Set values for dolfin function (usually for initial condition)
         Input unew should either be an expression giving the spatial dependence
         of u, a constant (float), or a vector of values.
         :code:`d.assign(uold, unew)` works when uold is a subfunction
         :code:`uold.assign(unew)` does not (it will replace the entire function)
->>>>>>> 10978d10
         """
         if isinstance(unew, d.Expression):
             uinterp = d.interpolate(unew, sp.V)
@@ -2199,19 +1964,11 @@
 
     @property
     def num_active_compartments(self):
-<<<<<<< HEAD
-        "number of compartments with dofs"
-        return len(self._active_compartments)
-
-    def get_compartment_residual(self, compartment, norm=None):
-        "returns compartment residual as given norm"
-=======
         """number of compartments with dofs"""
         return len(self._active_compartments)
 
     def get_compartment_residual(self, compartment, norm=None):
         """returns compartment residual as given norm"""
->>>>>>> 10978d10
         res_vec = sum(
             [d.assemble_mixed(form).get_local() for form in self.Fblocks_all[compartment.dof_index]]
         )
@@ -2221,11 +1978,7 @@
             return np.linalg.norm(res_vec, norm)
 
     def get_total_residual(self, norm=None):
-<<<<<<< HEAD
-        "returns total residual for all active compartment as given norm"
-=======
         """returns total residual for all active compartment as given norm"""
->>>>>>> 10978d10
         res_vec = np.hstack(
             [d.assemble_mixed(form).get_local() for form in chain.from_iterable(self.Fblocks_all)]
         )
@@ -2242,11 +1995,7 @@
             return np.linalg.norm(res_vec, norm)
 
     def get_mesh_by_id(self, mesh_id):
-<<<<<<< HEAD
-        "returns mesh with id, mesh_id"
-=======
         """returns mesh with id, mesh_id"""
->>>>>>> 10978d10
         for mesh in self.parent_mesh.all_meshes.values():
             if mesh.id == mesh_id:
                 return mesh
@@ -2257,12 +2006,7 @@
     # Model - Printing
     # ============================================================
     def print_meshes(self, tablefmt="fancy_grid"):
-<<<<<<< HEAD
-        """ "
-        Print information associated with child meshes:
-=======
         """Print information associated with child meshes:
->>>>>>> 10978d10
         name, id, dimensionality,
         num_cells, num_facets, and num_vertices
         """
@@ -2323,9 +2067,5 @@
             print(tabulate(df, headers="keys", tablefmt=tablefmt))
 
     def rounded_decimal(self, x):
-<<<<<<< HEAD
-        "Round time value to specified decimal point"
-=======
         """Round time value to specified decimal point"""
->>>>>>> 10978d10
         return Decimal(x).quantize(self._base_t)