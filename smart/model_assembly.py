<<<<<<< HEAD
"""
Classes for parameters, species, compartments, reactions, fluxes, and forms.
=======
"""Classes for parameters, species, compartments, reactions, fluxes, and forms.
>>>>>>> 10978d10
Model class contains functions to efficiently solve a system.
"""
import dataclasses
import logging
import numbers
import sys
from collections import OrderedDict as odict
from dataclasses import dataclass
from pprint import pformat
from textwrap import wrap
from typing import Any, List, Optional, Union

import dolfin as d
import numpy as np
import pandas
import pint
import sympy as sym
import ufl
from cached_property import cached_property
from sympy import Symbol, integrate
from sympy.parsing.sympy_parser import parse_expr
from tabulate import tabulate

from . import common
from .config import global_settings as gset
from .units import quantity_to_unit, unit, unit_to_quantity

__all__ = [
    "empty_sbmodel",
    "sbmodel_from_locals",
    "Compartment",
    "Parameter",
    "Reaction",
    "Species",
    "sbmodel_from_locals",
]

comm = d.MPI.comm_world
rank = comm.rank
size = comm.size
root = 0

logger = logging.getLogger(__name__)


# ====================================================
# ====================================================
# Base Classes
# ====================================================
# ====================================================


class InvalidObjectException(Exception):
    pass


class ObjectContainer:
    """Parent class containing general methods used by all "containers" """

    def __init__(self, ObjectClass):  # df=None, Dict=None):
        self.Dict = odict()
        self._ObjectClass = ObjectClass
        self.properties_to_print = []  # properties to print

    # =====================================================================
    # ObjectContainer - General methods
    # ---------------------------------------------------------------------
    # General properties/methods to emulate some dictionary-like structure
    # + add some misc useful structure
    # =====================================================================

    @property
    def size(self):
        """Size of ObjectContainer"""
        return len(self.Dict)

    @property
    def items(self):
<<<<<<< HEAD
        "Return all items in container"
=======
        """Return all items in container"""
>>>>>>> 10978d10
        return self.Dict.items()

    @property
    def values(self):
<<<<<<< HEAD
        "Return all Dict values"
        return self.Dict.values()

    def __iter__(self):
        "Iteratively return Dict values"
=======
        """Return all Dict values"""
        return self.Dict.values()

    def __iter__(self):
        """Iteratively return Dict values"""
>>>>>>> 10978d10
        return iter(self.Dict.values())

    @property
    def keys(self):
<<<<<<< HEAD
        "Return all Dict keys"
=======
        """Return all Dict keys"""
>>>>>>> 10978d10
        return self.Dict.keys()

    @property
    def indices(self):
        return enumerate(self.keys)

    def to_dicts(self):
        """Returns a list of dicts that can be used to recreate the ObjectContainer"""
        return [obj.to_dict() for obj in self.values]

    def __getitem__(self, key):
        """syntactic sugar to allow: :code:`objcontainer[key] = objcontainer[key]`"""
        return self.Dict[key]

    def __setitem__(self, key, newvalue):
        """syntactic sugar to allow: :code:`objcontainer[key] = objcontainer[key]`"""
        self.Dict[key] = newvalue

    def add(self, *data):
<<<<<<< HEAD
        "Add data to object container"
=======
        """Add data to object container"""
>>>>>>> 10978d10
        if len(data) == 1:
            data = data[0]
            # Adding in the ObjectInstance directly
            if isinstance(data, self._ObjectClass):
                self[data.name] = data
            # Adding in an iterable of ObjectInstances
            else:
                # check if input is an iterable and if so add it item by item
                try:
                    iter(data)
                except Exception:
                    raise TypeError(
                        "Data being added to ObjectContainer must be either the "
                        "ObjectClass or an iterator."
                    )
                else:
                    if isinstance(data, dict):
                        for obj_name, obj in data.items():
                            self[obj_name] = obj
                    elif all([isinstance(obj, self._ObjectClass) for obj in data]):
                        for obj in data:
                            self[obj.name] = obj
                    else:
                        raise InvalidObjectException("Could not add data to ObjectContainer")
        # Adding via ObjectInstance arguments
        else:
            obj = self._ObjectClass(*data)
            self[obj.name] = obj

    def remove(self, name):
<<<<<<< HEAD
        "Remove data from object container"
=======
        """Remove data from object container"""
>>>>>>> 10978d10
        if type(name) != str:
            raise TypeError("Argument must be the name of an object [str] to remove.")
        self.Dict.pop(name)

    def get_index(self, idx):
        """Get an element of the object container ordered dict by referencing its index"""
        return list(self.values)[idx]

    # ==============================================================================
    # ObjectContainer - Printing/data-formatting related methods
    # ==============================================================================

    def get_pandas_dataframe(
        self, properties_to_print: Optional[List[str]] = None, include_idx: bool = True
    ) -> pandas.DataFrame:
        """
        Create a `pandas.DataFrame` of all items in the class (defined through `self.items`)

        Args:
            properties_to_print: If set only the listed properties (by attribute name)
              is added to the series
            include_index: If true, add index as the first column in the data-frame.
        """

        df = pandas.DataFrame()
        if include_idx:
            if properties_to_print is not None and "idx" not in properties_to_print:
                properties_to_print.insert(0, "idx")
            for idx, (_, instance) in enumerate(self.items):
                df = pandas.concat(
                    [
                        df,
                        instance.get_pandas_series(properties_to_print=properties_to_print, idx=idx)
                        .to_frame()
                        .T,
                    ]
                )
        else:
            for idx, (_, instance) in enumerate(self.items):
                df = pandas.concat(
                    [
                        df,
                        instance.get_pandas_series(properties_to_print=properties_to_print)
                        .to_frame()
                        .T,
                    ]
                )
        return df

    def print_to_latex(
        self,
        properties_to_print=None,
        max_col_width=None,
        sig_figs=2,
        return_df=True,
    ):
        """
        Print object properties in latex format.
<<<<<<< HEAD
        Requires latex packages \siunitx and \longtable
=======
        Requires latex packages :code:`\siunitx` and :code:`\longtable`
>>>>>>> 10978d10
        """

        df = self.get_pandas_dataframe_formatted(
            properties_to_print=properties_to_print,
            max_col_width=max_col_width,
            sig_figs=sig_figs,
        )

        # Change certain df entries to best format for
        for col in df.columns:
            # Convert quantity objects to unit
            if isinstance(df[col][0], pint.Quantity):
                # if tablefmt=='latex':
                df[col] = df[col].apply(lambda x: f"${x:0.{sig_figs}e~Lx}$")

            if col == "idx":
                df = df.drop("idx", axis=1)

        if return_df:
            return df
        else:
            with pandas.option_context("max_colwidth", 1000):
                logger.info(df.to_latex(escape=False, longtable=True, index=False))

    def get_pandas_dataframe_formatted(
        self,
        properties_to_print: Optional[Union[str, List[str]]] = None,
        max_col_width=50,
        sig_figs=2,
    ):
<<<<<<< HEAD
        "Get formatted pandas dataframe for printing object properties."
=======
        """Get formatted pandas dataframe for printing object properties."""
>>>>>>> 10978d10
        # Get the pandas dataframe with the properties we want to print
        if properties_to_print is not None:
            if not isinstance(properties_to_print, list):
                properties_to_print = [properties_to_print]
        elif hasattr(self, "properties_to_print"):
            properties_to_print = self.properties_to_print
        df = self.get_pandas_dataframe(properties_to_print=properties_to_print, include_idx=False)
        if properties_to_print:
            df = df[properties_to_print]

        # add new lines to df entries (type str) that exceed max col width
        if max_col_width:
            for col in df.columns:
                if isinstance(df[col][0], str):
                    df[col] = df[col].apply(lambda x: "\n".join(wrap(x, max_col_width)))

        # remove leading underscores from df column names (used for cached properties)
        for col in df.columns:
            # if isinstance(df[col][0], str) and col[0] == '_':
            if col[0] == "_":
                df.rename(columns={col: col[1:]}, inplace=True)

        return df

    def print(
        self,
        tablefmt="fancy_grid",
        properties_to_print=None,
        filename=None,
        max_col_width=50,
        sig_figs=2,
    ):
<<<<<<< HEAD
        "Print object properties to file and/or terminal."
=======
        """Print object properties to file and/or terminal."""
>>>>>>> 10978d10

        df = self.get_pandas_dataframe_formatted(
            properties_to_print=properties_to_print,
            max_col_width=max_col_width,
            sig_figs=sig_figs,
        )

        # # Change certain df entries to best format for printing
        for col in df.columns:
            # Convert quantity objects to unit
            if isinstance(df[col][0], pint.Quantity):
                # if tablefmt=='latex':
                df[col] = df[col].apply(lambda x: f"{x:0.{sig_figs}e~P}")

        # print to file
        if filename is None:
            logger.info(tabulate(df, headers="keys", tablefmt=tablefmt))
        else:
            original_stdout = sys.stdout  # Save a reference to the original standard output
            with open(filename, "w") as f:  # TODO: Add this to logging
                # Change the standard output to the file we created.
                sys.stdout = f
                print("This message will be written to a file.")
                print(tabulate(df, headers="keys", tablefmt=tablefmt))  # ,
                sys.stdout = original_stdout  # Reset the standard output to its original value

    def __str__(self):
        df = self.get_pandas_dataframe(properties_to_print=self.properties_to_print)
        df = df[self.properties_to_print]

        return tabulate(df, headers="keys", tablefmt="fancy_grid")


class ObjectInstance:
    """Parent class containing general methods used by all smart
    "objects": i.e. parameters, species, compartments, reactions, fluxes, forms
    """

    def _check_input_type_validity(self):
        "Check that the inputs have the same type (or are convertible) to the type hint."
        for field in dataclasses.fields(self):
            value = getattr(self, field.name)
            if field.type == Any:
                continue
            elif not isinstance(value, field.type):
                try:
                    setattr(self, field.name, field.type(value))
                except Exception:
                    raise TypeError(
                        f"Object {self.name!r} type error: the attribute {field.name!r} "
                        f"is expected to be {field.type}, got {type(value)} instead. "
                        "Conversion to the expected type was attempted but unsuccessful."
                    )

    def _convert_pint_quantity_to_unit(self):
        """Convert all attributes of the class that is a :code:`pint.Quantity`
        into a :code:`pint.Unit`."""
        # strip the magnitude and keep the units. Warn if magnitude!=1
        for name, attr in vars(self).items():
            if isinstance(attr, pint.Quantity):
                setattr(self, name, quantity_to_unit(attr))

    def _convert_pint_unit_to_quantity(self):
        """Convert all attributes of the class that is a :code:`pint.Unit`
        into a :code:`pint.Quantity`."""
        for name, attr in vars(self).items():
            if isinstance(attr, pint.Unit):
                setattr(self, name, unit_to_quantity(attr))

    def get_pandas_series(
        self, properties_to_print: Optional[List[str]] = None, idx: Optional[int] = None
    ):
        """
        Convert attributes of the class into a :code:`pandas.Series`.

        Args:
            properties_to_print: If set only the listed properties (by attribute name)
                is added to the series
            index: If set add to series
        """
        if properties_to_print is not None:
            dict_to_convert = odict({"idx": idx})
            dict_to_convert.update(
                odict(
                    [
                        (key, val)
                        for (key, val) in self.__dict__.items()
                        if key in properties_to_print
                    ]
                )
            )
        else:
            dict_to_convert = self.__dict__
        return pandas.Series(dict_to_convert, name=self.name)

    def print(self, properties_to_print=None):
<<<<<<< HEAD
        "Print properties in current object instance."
=======
        """Print properties in current object instance."""
>>>>>>> 10978d10
        if rank == root:
            logger.info("Name: " + self.name)
            # if a custom list of properties to print is provided, only use those
            if properties_to_print:
                dict_to_print = dict(
                    [
                        (key, val)
                        for (key, val) in self.__dict__.items()
                        if key in properties_to_print
                    ]
                )
            else:
                dict_to_print = self.__dict__
                logger.info(pformat(dict_to_print, width=240))


# ==============================================================================
# ==============================================================================
# Classes for parameters, species, compartments, reactions, and fluxes
# ==============================================================================
# ==============================================================================


class ParameterContainer(ObjectContainer):
    def __init__(self):
        super().__init__(Parameter)

        self.properties_to_print = [
            "_quantity",
            "is_time_dependent",
            "sym_expr",
            "notes",
            "group",
        ]

    def print(
        self,
        tablefmt="fancy_grid",
        properties_to_print=None,
        filename=None,
        max_col_width=50,
    ):
        for s in self:
            s.quantity
        super().print(tablefmt, self.properties_to_print, filename, max_col_width)


@dataclass
class Parameter(ObjectInstance):
    """
    Parameter objects contain information for the various parameters involved in reactions,
    such as binding rates and dissociation constants.
    A Parameter object that is constant over time and space is initialized by calling
    param_var = Parameter(name, value, unit, group (opt), notes (opt), use_preintegration (opt))
    where
<<<<<<< HEAD
=======

>>>>>>> 10978d10
    * name: string naming the parameter
    * value: value of the given parameter
    * unit: units associated with given value
    * group (optional): string placing this parameter in a designated group;
             for organizational purposes when there are multiple reaction modules
    * notes (optional): string related to this parameter
    * use_preintegration (optional): not applicable for constant parameter

    To initialize a parameter object that varies over time, you can either
    specify a string that gives the parameter as a function of time (t)
    or load data from a .txt file.

    To load from a string expression, call:
<<<<<<< HEAD
    param_var = Parameter.from_expression(name, sym_expr, unit, preint_sym_expr (opt), group (opt),
                                          notes (opt), use_preintegration (opt))
    Inputs are the same as described above, except:
=======

    .. code:: python

        param_var = Parameter.from_expression(
            name, sym_expr, unit, preint_sym_expr (opt), group (opt),
            notes (opt), use_preintegration (opt)
        )

    Inputs are the same as described above, except:

>>>>>>> 10978d10
    * sym_expr: string specifying an expression, "t" should be the only free variable
    * preint_sym_expr (optional): string giving the integral of the expression; if not given
                                  and use_preintegration is true, then sympy tries to integrate
                                  using sympy.integrate()
    * use_preintegration (optional):  use preintegration in solution process if
                                     "use_preintegration" is true (defaults to false)

    To load parameter over time from a .txt file, call:
<<<<<<< HEAD
    param_var = Parameter.from_file(name, sampling_file, unit, group (opt),
                                          notes (opt), use_preintegration (opt))
    Inputs are the same as described above, except:
=======

    .. code:: python

        param_var = Parameter.from_file(
            name, sampling_file, unit, group (opt),
            notes (opt), use_preintegration (opt)
        )

    Inputs are the same as described above, except:

>>>>>>> 10978d10
    * sampling_file: name of text file giving parameter data in two columns (comma-separated) -
                     first column is time (starting with t=0.0) and second is parameter values
    * use_preintegration (optional):  use preintegration in solution process if
                                     "use_preintegration" is true (defaults to false),
                                     uses sci.integrate.cumtrapz for numerical integration
    """

    name: str
    value: float
    unit: pint.Unit
    group: str = ""
    notes: str = ""
    use_preintegration: bool = False

    def to_dict(self):
        """Convert to a dict that can be used to recreate the object."""
        keys_to_keep = [
            "name",
            "value",
            "unit",
            "group",
            "notes",
            "use_preintegration",
            "is_time_dependent",
            "is_space_dependent",
            "sym_expr",
            "preint_sym_expr",
            "sampling_data",
            "preint_sampling_data",
            "type",
            "free_symbols",
        ]
        return {key: self.__dict__[key] for key in keys_to_keep}

    @classmethod
    def from_dict(cls, input_dict):
<<<<<<< HEAD
        "Read parameter object from Dict"
=======
        """Read parameter object from Dict"""
>>>>>>> 10978d10
        parameter = cls(input_dict["name"], input_dict["value"], input_dict["unit"])
        for key, val in input_dict.items():
            setattr(parameter, key, val)
        parameter.__post_init__()
        return parameter

    @classmethod
    def from_file(cls, name, sampling_file, unit, group="", notes="", use_preintegration=False):
        """Load in a purely time-dependent scalar function from data
        Data needs to be read in from a .txt file with two columns
        where the first column is time (first entry must be 0.0)
        and the second column is the parameter values.
        Columns should be comma-separated.
        """
        # load in sampling data file
        sampling_data = np.genfromtxt(sampling_file, dtype="float", delimiter=",")
        logger.info(f"Loading in data for parameter {name}", extra=dict(format_type="log"))
        if sampling_data[0, 0] != 0.0 or sampling_data.shape[1] != 2:
            raise NotImplementedError
        value = sampling_data[0, 1]  # initial value

        parameter = cls(
            name,
            value,
            unit,
            group=group,
            notes=notes,
            use_preintegration=use_preintegration,
        )

        if use_preintegration:
            # preintegrate sampling data using cumtrapz
            from scipy.integrate import cumtrapz

            int_data = cumtrapz(sampling_data[:, 1], x=sampling_data[:, 0], initial=0)
            # concatenate time vector
            preint_sampling_data = np.hstack(
                sampling_data[:, 0].reshape(-1, 1), int_data.reshape(-1, 1)
            )
            parameter.preint_sampling_data = preint_sampling_data

        # initialize instance
        parameter.sampling_data = sampling_data
        parameter.is_time_dependent = True
        parameter.is_space_dependent = False  # not supported yet
        parameter.type = "from_file"
        parameter.__post_init__()
        logger.info(
            f"Time-dependent parameter {name} loaded from file.",
            extra=dict(format_type="log"),
        )

        return parameter

    @classmethod
    def from_expression(
        cls,
        name,
        sym_expr,
        unit,
        preint_sym_expr=None,
        group="",
        notes="",
        use_preintegration=False,
    ):
<<<<<<< HEAD
        "Use sympy to parse time-dependent expression for parameter"
=======
        """Use sympy to parse time-dependent expression for parameter"""
>>>>>>> 10978d10
        # Parse the given string to create a sympy expression
        if isinstance(sym_expr, str):
            sym_expr = parse_expr(sym_expr)
        x, y, z = (Symbol(f"x[{i}]") for i in range(3))
        sym_expr = sym_expr.subs({"x": x, "y": y, "z": z})

        # Check if expression is time/space dependent
        free_symbols = [str(x) for x in sym_expr.free_symbols]
        is_time_dependent = "t" in free_symbols
        is_space_dependent = not {"x[0]", "x[1]", "x[2]"}.isdisjoint(set(free_symbols))
        if is_space_dependent:
            raise NotImplementedError
        # For now, parameters can only be defined in terms of time/space
        if not {"x[0]", "x[1]", "x[2]", "t"}.issuperset(free_symbols):
            raise NotImplementedError

        # TODO: fix this when implementing space dependent parameters
        if is_time_dependent:
            value = float(sym_expr.subs({"t": 0.0}))

        parameter = cls(
            name,
            value,
            unit,
            group=group,
            notes=notes,
            use_preintegration=use_preintegration,
        )

        if use_preintegration:
            if preint_sym_expr:
                if isinstance(preint_sym_expr, str):
                    preint_sym_expr = parse_expr(preint_sym_expr)
                preint_sym_expr = preint_sym_expr.subs({"x": x, "y": y, "z": z})
            else:
                # try to integrate
                t = Symbol("t")
                preint_sym_expr = integrate(sym_expr, t)
            parameter.preint_sym_expr = preint_sym_expr

        parameter.free_symbols = free_symbols
        parameter.sym_expr = sym_expr
        parameter.is_time_dependent = is_time_dependent
        parameter.is_space_dependent = is_space_dependent

        # parameter.dolfin_expression = d.Expression(sym.printing.ccode(sym_expr), t=0.0, degree=1)
        parameter.type = "expression"
        parameter.__post_init__()
        logger.debug(
            f"Time-dependent parameter {name} evaluated from expression.",
            extra=dict(format_type="log"),
        )

        return parameter

    def __post_init__(self):
        if not hasattr(self, "is_time_dependent"):
            self.is_time_dependent = False
        if not hasattr(self, "is_space_dependent"):
            self.is_space_dependent = False

        if self.use_preintegration:
            logger.warning(
                f"Warning! Pre-integrating parameter {self.name}. Make sure that "
                f"expressions {self.name} appears in have no other time-dependent variables.",
                extra=dict(format_type="warning"),
            )

        attributes = [
            "sym_expr",
            "preint_sym_expr",
            "sampling_file",
            "sampling_data",
            "preint_sampling_data",
            "free_symbols",
        ]
        for attribute in attributes:
            if not hasattr(self, attribute):
                setattr(self, attribute, None)

        if not hasattr(self, "type"):
            self.type = "constant"

        self._convert_pint_quantity_to_unit()
        self._check_input_type_validity()
        self._convert_pint_unit_to_quantity()
        self.check_validity()
        self.value_vector = np.array([0, self.value])

    @property
    def dolfin_quantity(self):
        if hasattr(self, "dolfin_expression") and not self.use_preintegration:
            return self.dolfin_expression * self.unit
        else:
            return self.dolfin_constant * self.unit

    @property
    def quantity(self):
        self._quantity = self.value * self.unit
        return self._quantity

    def check_validity(self):
<<<<<<< HEAD
        "Confirm that time-dependent parameter is defined in terms of time"
=======
        """Confirm that time-dependent parameter is defined in terms of time"""
>>>>>>> 10978d10
        if self.is_time_dependent:
            if all(
                [x in ("", None) for x in [self.sampling_file, self.sym_expr, self.preint_sym_expr]]
            ):
                raise ValueError(
                    f"Parameter {self.name} is marked as time dependent "
                    "but is not defined in terms of time."
                )


class SpeciesContainer(ObjectContainer):
    def __init__(self):
        super().__init__(Species)
        self.properties_to_print = ["compartment_name", "dof_index", "_Diffusion"]

    def print(
        self,
        tablefmt="fancy_grid",
        properties_to_print=None,
        filename=None,
        max_col_width=50,
    ):
        for s in self:
            s.D_quantity
            s.latex_name
        super().print(tablefmt, self.properties_to_print, filename, max_col_width)

    def print_to_latex(
        self,
        properties_to_print=None,
        max_col_width=None,
        sig_figs=2,
        return_df=False,
    ):
        properties_to_print = ["_latex_name"]
        properties_to_print.extend(self.properties_to_print)
        df = super().print_to_latex(properties_to_print, max_col_width, sig_figs, return_df=True)
        # fix dof_index
        for col in df.columns:
            if col == "dof_index":
                df[col] = df[col].astype(int)
        # fix name
        # get the column of df that contains the name
        # this can be more robust
        # df.columns

        if return_df:
            return df
        else:
            with pandas.option_context("max_colwidth", 1000):
                logger.info(df.to_latex(escape=False, longtable=True, index=False))


@dataclass
class Species(ObjectInstance):
    """
    Each Species object contains information for one state variable in the model
    (can be a molecule, receptor open probability, membrane voltage, etc.)
<<<<<<< HEAD
    Species object is initialized by calling:
    species_var = Species(name, initial_condition, concentration_units,
                          D, diffusion_units, compartment_name, group (opt))
    where
    * name: string naming the species
    * conc_init: initial concentration for this species
                  (can be an expression given by a string to be parsed by sympy -
                  the only unknowns in the expression should be x, y, and z)
    * conc_units: concentration units for this species
    * D: diffusion coefficient value
    * diffusion_units: units for diffusion coefficient
    * compartment_name: each species should be assigned to a single compartment
    * group (optional): for larger models, specifies a group of species this belongs to;
                        for organizational purposes when there are multiple reaction modules
=======

    Args:
        name: string naming the species
        conc_init: initial concentration for this species
            (can be an expression given by a string to be parsed by sympy
            - the only unknowns in the expression should be x, y, and z)
        conc_units: concentration units for this species
        D: diffusion coefficient value
        diffusion_units: units for diffusion coefficient
        compartment_name: each species should be assigned to a single compartment
        group (optional): for larger models, specifies a group of species this belongs to;
            for organizational purposes when there are multiple reaction modules

    Species object is initialized by calling:

    .. code:: python

        species_var = Species(
            name, initial_condition, concentration_units,
            D, diffusion_units, compartment_name, group (opt)
        )
>>>>>>> 10978d10
    """

    name: str
    initial_condition: Any
    concentration_units: pint.Unit
    D: float
    diffusion_units: pint.Unit
    compartment_name: str
    group: str = ""

    def to_dict(self):
        "Convert to a dict that can be used to recreate the object."
        keys_to_keep = [
            "name",
            "initial_condition",
            "concentration_units",
            "D",
            "diffusion_units",
            "compartment_name",
            "group",
        ]
        return {key: self.__dict__[key] for key in keys_to_keep}

    @classmethod
    def from_dict(cls, input_dict):
<<<<<<< HEAD
        "Load Species object from Dict"
=======
        """Load Species object from Dict"""
>>>>>>> 10978d10
        return cls(**input_dict)

    def __post_init__(self):
        # self.sub_species = {} # additional compartments this species
        # may live in in addition to its primary one
        self.is_in_a_reaction = False
        self.is_an_added_species = False
        self.dof_map = None
        self.u = dict()
        self._usplit = dict()
        self.ut = None
        self.v = None

        if isinstance(self.initial_condition, float):
            pass
        elif isinstance(self.initial_condition, int):
            self.initial_condition = float(self.initial_condition)
        elif isinstance(self.initial_condition, str):
            x, y, z = (Symbol(f"x[{i}]") for i in range(3))
            # Parse the given string to create a sympy expression
            sym_expr = parse_expr(self.initial_condition).subs({"x": x, "y": y, "z": z})

            # Check if expression is space dependent
            free_symbols = [str(x) for x in sym_expr.free_symbols]
            if not {"x[0]", "x[1]", "x[2]"}.issuperset(free_symbols):
                raise NotImplementedError
            logger.debug(
                f"Creating dolfin object for space-dependent initial condition {self.name}",
                extra=dict(format_type="log"),
            )
            self.initial_condition_expression = d.Expression(sym.printing.ccode(sym_expr), degree=1)
        else:
            raise TypeError("initial_condition must be a float or string.")

        self._convert_pint_quantity_to_unit()
        self._check_input_type_validity()
        self._convert_pint_unit_to_quantity()
        self.check_validity()

    def check_validity(self):
<<<<<<< HEAD
        """
        Species validity checks:
=======
        """Species validity checks:

>>>>>>> 10978d10
        * Initial condition is greater than or equal to 0
        * Diffusion coefficient is greater than or equal to 0
        * Diffusion coefficient has units of length^2/time
        """
        # checking values
        if isinstance(self.initial_condition, float) and self.initial_condition < 0.0:
            raise ValueError(
                f"Initial condition for species {self.name} must be greater or equal to 0."
            )
        if self.D < 0.0:
            raise ValueError(
                f"Diffusion coefficient for species {self.name} must be greater or equal to 0."
            )
        # checking units
        if not self.diffusion_units.check("[length]^2/[time]"):
            raise ValueError(
                f"Units of diffusion coefficient for species {self.name} must "
                "be dimensionally equivalent to [length]^2/[time]."
            )

    @cached_property
    def vscalar(self):
        return d.TestFunction(common.sub(self.compartment.V, 0, True))

    @property
    def dolfin_quantity(self):
        return self._usplit["u"] * self.concentration_units

    @property
    def initial_condition_quantity(self):
        self._Initial_Concentration = self.initial_condition * self.concentration_units
        return self._Initial_Concentration

    @property
    def D_quantity(self):
        self._Diffusion = self.D * self.diffusion_units
        return self._Diffusion

    @property
    def sym(self):
        self._sym = Symbol(self.name)
        return self._sym

    @property
    def latex_name(self):
        # Change _ to - in name
        name = self.name.replace("_", "-")
        self._latex_name = sym.latex(Symbol(name))
        return self._latex_name


class CompartmentContainer(ObjectContainer):
    def __init__(self):
        super().__init__(Compartment)

        self.properties_to_print = [
            "_mesh_id",
            "dimensionality",
            "num_species",
            "_num_vertices",
            "_num_dofs",
            "_num_dofs_local",
            "_num_cells",
            "cell_marker",
            "_nvolume",
        ]

    def print(
        self,
        tablefmt="fancy_grid",
        properties_to_print=None,
        filename=None,
        max_col_width=50,
    ):
        for c in self:
            c.mesh_id
            c.nvolume
            c.num_vertices
            c.num_dofs
            c.num_dofs_local
            c.num_cells
        super().print(tablefmt, self.properties_to_print, filename, max_col_width)


@dataclass
class Compartment(ObjectInstance):
<<<<<<< HEAD
    """
    Each Compartment object contains information describing a surface, volume, or edge
    within the geometry of interest.
    The object is initialized by calling:
    compartment_var = Compartment(name, dimensionality, compartment_units, cell_marker)
    where
    * name: string naming the compartment
    * dimensionality: topological dimensionality (e.g. 3 for volume, 2 for surface)
    * compartment_units: length units for the compartment
    * cell_marker: marker value identifying the compartment in the parent mesh
=======
    """Each Compartment object contains information describing a surface, volume, or edge
    within the geometry of interest. The object is initialized by calling:

        .. code:: python

            compartment_var = Compartment(name, dimensionality, compartment_units, cell_marker)

    Args:
        name: string naming the compartment
        dimensionality: topological dimensionality (e.g. 3 for volume, 2 for surface)
        compartment_units: length units for the compartment
        cell_marker: marker value identifying the compartment in the parent mesh
>>>>>>> 10978d10
    """

    name: str
    dimensionality: int
    compartment_units: pint.Unit
    cell_marker: Any

    def to_dict(self):
        "Convert to a dict that can be used to recreate the object."
        keys_to_keep = ["name", "dimensionality", "compartment_units", "cell_marker"]
        return {key: self.__dict__[key] for key in keys_to_keep}

    @classmethod
    def from_dict(cls, input_dict):
        return cls(**input_dict)

    def __post_init__(self):
        if (
            isinstance(self.cell_marker, list)
            and not all([isinstance(m, int) for m in self.cell_marker])
            or not isinstance(self.cell_marker, (int, list))
        ):
            raise TypeError("cell_marker must be an int or list of ints.")

        self._convert_pint_quantity_to_unit()
        self._check_input_type_validity()
        self._convert_pint_unit_to_quantity()
        self.check_validity()

        # Initialize
        self.species = odict()
        self.u = dict()
        self._usplit = dict()
        self.V = None
        self.v = None

    def check_validity(self):
        """
        Compartment validity checks:
<<<<<<< HEAD
=======

>>>>>>> 10978d10
        * Compartment dimensionality is 1,2, or 3
        * Compartment units are of type "length"
        """
        if self.dimensionality not in [1, 2, 3]:
            raise ValueError(
                f"Compartment {self.name} has dimensionality {self.dimensionality}. "
                "Dimensionality must be in [1,2,3]."
            )
        # checking units
        if not self.compartment_units.check("[length]"):
            raise ValueError(
                f"Compartment {self.name} has units of {self.compartment_units} "
                "- units must be dimensionally equivalent to [length]."
            )

    def specify_nonadjacency(self, nonadjacent_compartment_list=None):
        """Specify if this compartment is NOT adjacent to another compartment.
        Not necessary, but will speed-up initialization of very large problems.
        Only needs to be specified for surface meshes as those are the
        ones that MeshViews are built on.
        """
        if nonadjacent_compartment_list is None:
            self.nonadjacent_compartment_list = []
        self.nonadjacent_compartment_list = nonadjacent_compartment_list

    @property
    def measure_units(self):
        return self.compartment_units**self.dimensionality

    @property
    def mesh_id(self):
        self._mesh_id = self.mesh.id
        return self._mesh_id

    @property
    def dolfin_mesh(self):
        return self.mesh.dolfin_mesh

    @property
    def nvolume(self):
        """nvolume with proper units"""
        self._nvolume = self.mesh.nvolume * self.compartment_units**self.dimensionality
        return self._nvolume

    @property
    def num_cells(self):
        self._num_cells = self.mesh.num_cells
        return self._num_cells

    @property
    def num_facets(self):
        self._num_facets = self.mesh.num_facets
        return self._num_facets

    @property
    def num_vertices(self):
        self._num_vertices = self.mesh.num_vertices
        return self._num_vertices

    @property
    def num_dofs(self):
        """Number of degrees of freedom for this compartment"""
        # self._num_dofs = self.num_species * self.num_vertices
        # return self._num_dofs
        if self.V is None:
            self._num_dofs = 0
        else:
            self._num_dofs = self.V.dim()
        return self._num_dofs

    @property
    def num_dofs_local(self):
        """Number of degrees of freedom for this compartment, local to this process"""
        if self.V is None:
            self._num_dofs_local = 0
        else:
            self._ownership_range = self.V.dofmap().ownership_range()
            self._num_dofs_local = self._ownership_range[1] - self._ownership_range[0]
        return self._num_dofs_local


class ReactionContainer(ObjectContainer):
    def __init__(self):
        super().__init__(Reaction)

        self.properties_to_print = ["lhs", "rhs", "eqn_f_str", "eqn_r_str"]

    def print(
        self,
        tablefmt="fancy_grid",
        properties_to_print=None,
        filename=None,
        max_col_width=50,
    ):
        super().print(tablefmt, self.properties_to_print, filename, max_col_width)


@dataclass
class Reaction(ObjectInstance):
    """
    A Reaction object contains information on a single biochemical interaction
    between species in a single compartment or across multiple compartments.
<<<<<<< HEAD
    The Reaction object is initialized by calling:
    reaction_name = Reaction(name, lhs, rhs, param_map
                         eqn_f_str (opt), eqn_r_str (opt), reaction_type (opt), species_map (opt),
                         explicit_restriction_to_domain (opt), group (opt), flux_scaling (opt))
    required arguments:
    * name: string naming the parameter (should match variable name "param_name")
    * lhs: list of strings specifying the reactants for this reaction
    * rhs: list of strings specifying the products for this reaction
         ***NOTE: the lists "lhs" and "rhs" determine the stoichiometry of the reaction;
           for instance, if two A's react to give one B, the reactants list would be ["A","A"],
           and the products list would be ["B"]
    * param_map: relationship between the parameters specified in the reaction string
      and those given in the parameter container. By default, the reaction parameters are
      "kon" and "koff" when a system obeys simple mass action.
      If the forward rate is given by a parameter "k1" and the reverse rate is given by "k2",
      then param_map = {"kon":"k1", "koff":"k2"}

    optional arguments:
    * eqn_f_str: For systems not obeying simple mass action,
      this string specifies the forward reaction rate By default,
      this string is "kon*{all reactants multiplied together}"
    * eqn_r_str: For systems not obeying simple mass action,
      this string specifies the reverse reaction rate
      By default, this string is "koff*{all products multiplied together}"
    * reaction_type: either "custom" or "mass_action" (default is "mass_action")
      [never a required argument]
    * species_map: same format as param_map;
      only required if the species name in the reaction string
      do not match the species names given in the species container
    * explicit_restriction_to_domain: string specifying where the reaction occurs;
      required if the reaction is not constrained by the reaction string
      (e.g., if production occurs only at the boundary,
      but the species being produced exists through the entire volume)
    * group: string placing this reaction in a reaction group;
      for organizational purposes when there are multiple reaction modules
    * flux_scaling: in certain cases, a given reactant or product
      may experience a scaled flux (for instance, if we assume that
      some of the molecules are immediately sequestered after the reaction);
      in this case, to signify that this flux should be rescaled, we specify
      "flux_scaling = {scaled_species: scale_factor}",
      where scaled_species is a string specifying the species to be scaled and
      scale_factor is a number specifying the rescaling factor
=======

    Args:
        name: string naming the parameter (should match variable name "param_name")
        lhs: list of strings specifying the reactants for this reaction
        rhs: list of strings specifying the products for this reaction
            NOTE: the lists "lhs" and "rhs" determine the stoichiometry of the reaction;
            for instance, if two A's react to give one B, the reactants list would be
            :code:`["A","A"]`, and the products list would be :code:`["B"]`
        param_map: relationship between the parameters specified in the reaction string
            and those given in the parameter container. By default, the reaction parameters are
            "kon" and "koff" when a system obeys simple mass action.
            If the forward rate is given by a parameter :code:`k1` and the reverse
            rate is given by :code:`k2`, then :code:`param_map = {"kon":"k1", "koff":"k2"}`
        eqn_f_str: For systems not obeying simple mass action,
            this string specifies the forward reaction rate By default,
            this string is "kon*{all reactants multiplied together}"
        eqn_r_str: For systems not obeying simple mass action,
            this string specifies the reverse reaction rate
            By default, this string is :code:`koff*{all products multiplied together}`
            reaction_type: either "custom" or "mass_action" (default is "mass_action")
            [never a required argument]
        species_map: same format as param_map;
            only required if the species name in the reaction string
            do not match the species names given in the species container
        explicit_restriction_to_domain: string specifying where the reaction occurs;
            required if the reaction is not constrained by the reaction string
            (e.g., if production occurs only at the boundary,
            but the species being produced exists through the entire volume)
        group: string placing this reaction in a reaction group;
            for organizational purposes when there are multiple reaction modules
            flux_scaling: in certain cases, a given reactant or product
            may experience a scaled flux (for instance, if we assume that
            some of the molecules are immediately sequestered after the reaction);
            in this case, to signify that this flux should be rescaled, we specify
            :code:`flux_scaling = {scaled_species: scale_factor}`,
            where scaled_species is a string specifying the species to be scaled and
            scale_factor is a number specifying the rescaling factor

    .. note::

        The Reaction object is initialized by calling:

        .. code:: python

            reaction_name = Reaction(
                name, lhs, rhs, param_map,
                eqn_f_str (opt), eqn_r_str (opt), reaction_type (opt), species_map (opt),
                explicit_restriction_to_domain (opt), group (opt), flux_scaling (opt)
            )
>>>>>>> 10978d10
    """

    name: str
    lhs: list
    rhs: list
    param_map: dict
    species_map: dict = dataclasses.field(default_factory=dict)
    flux_scaling: dict = dataclasses.field(default_factory=dict)
    reaction_type: str = "mass_action"
    explicit_restriction_to_domain: str = ""
    track_value: bool = False
    eqn_f_str: str = ""
    eqn_r_str: str = ""
    group: str = ""

    def to_dict(self):
        "Convert to a dict that can be used to recreate the object."
        keys_to_keep = [
            "name",
            "lhs",
            "rhs",
            "param_map",
            "species_map",
            "flux_scaling",
            "reaction_type",
            "explicit_restriction_to_domain",
            "track_value",
            "eqn_f_str",
            "eqn_r_str",
            "group",
        ]
        return {key: self.__dict__[key] for key in keys_to_keep}

    @classmethod
    def from_dict(cls, input_dict):
        return cls(**input_dict)

    def __post_init__(self):
        self._check_input_type_validity()
        self.check_validity()
        self.fluxes = dict()

        if self.eqn_f_str != "" or self.eqn_r_str != "" and self.reaction_type == "mass_action":
            self.reaction_type = "custom"

        # Finish initializing the species map
        for species_name in set(self.lhs + self.rhs):
            if species_name not in self.species_map:
                self.species_map[species_name] = species_name

        # Finish initializing the species flux scaling
        for species_name in set(self.lhs + self.rhs):
            if species_name not in self.flux_scaling:
                self.flux_scaling[species_name] = None

    def check_validity(self):
        """
        Reaction validity checks:
<<<<<<< HEAD
=======

>>>>>>> 10978d10
        * LHS (reactants) and RHS (products) are specified as lists of strings
        * param_map must be specified as a dict of "str:str"
        * If given, species_map must be specified as a dict of "str:str"
        * If given, flux scaling must be specified as a dict of "species:scale_factor"
        """
        # Type checking
        if not all([isinstance(x, str) for x in self.lhs]):
            raise TypeError(f"Reaction {self.name} requires a list of strings as input for lhs.")
        if not all([isinstance(x, str) for x in self.rhs]):
            raise TypeError(f"Reaction {self.name} requires a list of strings as input for rhs.")
        if not all([type(k) == str and type(v) == str for (k, v) in self.param_map.items()]):
            raise TypeError(
                f"Reaction {self.name} requires a dict of str:str as input for param_map."
            )
        if self.species_map:
            if not all(
                [isinstance(k, str) and isinstance(v, str) for (k, v) in self.species_map.items()]
            ):
                raise TypeError(
                    f"Reaction {self.name} requires a dict of str:str as input for species_map."
                )
        if self.flux_scaling:
            if not all(
                [
                    isinstance(k, str) and isinstance(v, (numbers.Number, None))
                    for (k, v) in self.flux_scaling.items()
                ]
            ):
                raise TypeError(
                    f"Reaction {self.name} requires a dict of "
                    "str:number as input for flux_scaling."
                )

    def _parse_custom_reaction(self, reaction_eqn_str):
        "Substitute parameters and species into reaction expression"
        reaction_expr = parse_expr(reaction_eqn_str)
        reaction_expr = reaction_expr.subs(self.param_map)
        reaction_expr = reaction_expr.subs(self.species_map)
        return str(reaction_expr)

    def reaction_to_fluxes(self):
        """
        Convert reactions to fluxes -
        in general, for each product and each reactant there are two fluxes,
<<<<<<< HEAD
        one forward flux (dictated by self.eqn_f_str)
        and one reverse flux (dictated by self.eqn_r_str),
=======
        one forward flux (dictated by :code:`self.eqn_f_str`)
        and one reverse flux (dictated by :code:`self.eqn_r_str`),
>>>>>>> 10978d10
        stoichiometry is dictated by the number of times a given species occurs on the lhs or rhs
        """
        logger.debug(f"Getting fluxes for reaction {self.name}", extra=dict(format_type="log"))
        # set of 2-tuples. (species_name, signed stoichiometry)
        self.species_stoich = {
            (species_name, -1 * self.lhs.count(species_name)) for species_name in self.lhs
        }
        self.species_stoich.update(
            {(species_name, 1 * self.rhs.count(species_name)) for species_name in self.rhs}
        )
        # convert to dict
        self.species_stoich = dict(self.species_stoich)
        # combine with user-defined flux scaling
        for species_name in self.species_stoich.keys():
            if self.flux_scaling[species_name] is not None:
                logger.debug(
                    f"Flux {self.name}: stoichiometry/flux for species {species_name} "
                    f"scaled by {self.flux_scaling[species_name]}",
                    extra=dict(format_type="log"),
                )
                self.species_stoich[species_name] *= self.flux_scaling[species_name]

        for species_name, stoich in self.species_stoich.items():
            species = self.species[species_name]
            if self.eqn_f_str:
                flux_name = self.name + f" [{species_name} (f)]"
                eqn = stoich * parse_expr(self.eqn_f_str)
                self.fluxes.update({flux_name: Flux(flux_name, species, eqn, self)})
            if self.eqn_r_str:
                flux_name = self.name + f" [{species_name} (r)]"
                eqn = -stoich * parse_expr(self.eqn_r_str)
                self.fluxes.update({flux_name: Flux(flux_name, species, eqn, self)})


class FluxContainer(ObjectContainer):
    def __init__(self):
        super().__init__(Flux)

        self.properties_to_print = [
            "_species_name",
            "equation",
            "topology",
            "_assembled_flux",
        ]

    def print(
        self,
        tablefmt="fancy_grid",
        properties_to_print=None,
        filename=None,
        max_col_width=50,
    ):
        for f in self:
            f.assembled_flux
            f.equation_lambda_eval("quantity")
        super().print(tablefmt, self.properties_to_print, filename, max_col_width)


@dataclass
class Flux(ObjectInstance):
<<<<<<< HEAD
    """
    Flux objects are created from reaction objects and should not be
    explicitly initialized by the user.
    Each flux object contains:
=======
    """Flux objects are created from reaction objects and should not be
    explicitly initialized by the user.
    Each flux object contains:

>>>>>>> 10978d10
    * name: string (created as reaction name + species name + (f) or (r))
    * destination_species: flux increases or decreases this species
    * equation: directionality * stoichiometry * reaction string
    * reaction: reaction object this flux comes from
    """

    name: str
    destination_species: Species
    equation: sym.Expr
    reaction: Reaction

    def check_validity(self):
        "No validity checks for flux objects currently"
        pass

    def __post_init__(self):
        # for nice printing
        self._species_name = self.destination_species.name

        self._check_input_type_validity()
        self.check_validity()

        # Add in an uninitialized unit_scale_factor
        self.unit_scale_factor = 1.0 * unit.dimensionless
        self.equation = self.equation * Symbol("unit_scale_factor")

        # Getting additional flux properties
        self._post_init_get_involved_species_parameters_compartments()
        self._post_init_get_flux_topology()

        # Get equation lambda expression
        self.equation_lambda = sym.lambdify(
            list(self.equation_variables.keys()),
            self.equation,
            modules=common.smart_expressions(gset["dolfin_expressions"]),
        )

        # Update equation with correct unit scale factor
        self._post_init_get_flux_units()
        self._post_init_get_integration_measure()

        # Check if flux is linear with respect to different components
        self.is_linear_wrt_comp = dict()
        self._post_init_get_is_linear_comp()

    def _post_init_get_involved_species_parameters_compartments(self):
        "Find species, parameters, and compartments involved in this flux"
        self.destination_compartment = self.destination_species.compartment

        # Get the subset of species/parameters/compartments that are relevant
        variables = {str(x) for x in self.equation.free_symbols}
        all_params = self.reaction.parameters
        all_species = self.reaction.species
        self.parameters = {x: all_params[x] for x in variables.intersection(all_params.keys())}
        self.species = {x: all_species[x] for x in variables.intersection(all_species.keys())}
        self.compartments = self.reaction.compartments

    def _post_init_get_flux_topology(self):
        """
        "Flux topology" refers to what types of compartments the flux occurs over
        For instance, if a reaction occurs only in a volume, its topology is type "volume"
        or if it involves species moving from one volume to another (across a surface),
        it is of type "volume-surface_to_volume". Depending on the flux topology,
        the flux will contribute to the system either as a term in the PDE or as
        a boundary condition.

        The dimensionality indicated in the left brackets below refers to how many
        compartments are involved in the given flux (e.g. 3d = 3 compartments)

        Flux topology types:
        [1d] volume:                    PDE of u
        [1d] surface:                   PDE of v
        [2d] volume_to_surface:         PDE of v
        [2d] surface_to_volume:         BC of u
        [3d] volume-surface_to_volume:  BC of u ()
        [3d] volume-volume_to_surface:  PDE of v ()
        """
        # 1 compartment flux
        if self.reaction.topology in ["surface", "volume"]:
            self.topology = self.reaction.topology
            source_compartments = {self.destination_compartment.name}
        # 2 or 3 compartment flux
        elif self.reaction.topology in ["volume_surface", "volume_surface_volume"]:
            source_compartments = set(self.compartments.keys()).difference(
                {self.destination_compartment.name}
            )

            if self.reaction.topology == "volume_surface":
                assert len(source_compartments) == 1
                if self.destination_compartment.is_volume:
                    self.topology = "surface_to_volume"
                else:
                    self.topology = "volume_to_surface"

            elif self.reaction.topology == "volume_surface_volume":
                assert len(source_compartments) == 2
                if self.destination_compartment.is_volume:
                    self.topology = "volume-surface_to_volume"
                else:
                    self.topology = "volume-volume_to_surface"

        else:
            raise AssertionError()

        self.source_compartments = {
            name: self.reaction.compartments[name] for name in source_compartments
        }
        self.surface = [c for c in self.compartments.values() if c.mesh.is_surface]
        if len(self.surface) == 1:
            self.surface = self.surface[0]
        else:
            self.surface = None

        # Based on topology we know if it is a boundary condition or RHS term
        if self.topology in [
            "volume",
            "surface",
            "volume_to_surface",
            "volume-volume_to_surface",
        ]:
            self.is_boundary_condition = False
        elif self.topology in ["surface_to_volume", "volume-surface_to_volume"]:
            self.is_boundary_condition = True
        else:
            raise AssertionError()

    def _post_init_get_flux_units(self):
        """
        Check that flux units match expected type of units.
        For boundary conditions, the flux units should be
        (concentration_units / compartment_units) * diffusion_units
        For fluxes that contribute to the PDE terms, units should be
        (concentration_units / time)
        If the units dimensionality does not match the expected form, an error is thrown;
        if the dimensionality matches, but the units scaling is not 1.0
        (e.g. if we have a flux specified as nM/s, but concentration_units are defined as uM),
        then self.unit_scale_factor is set to the appropriate factor
        (1000 in the example where we need to convert nM -> uM)
        NOTE: All unit checks are completed using pint, which may not be compatible with
        certain functions such as sign().
        """
        concentration_units = self.destination_species.concentration_units
        compartment_units = self.destination_compartment.compartment_units
        diffusion_units = self.destination_species.diffusion_units

        # The expected units
        if self.is_boundary_condition:
            self._expected_flux_units = (
                1.0 * concentration_units / compartment_units * diffusion_units
            )  # ~D*du/dn
        else:
            self._expected_flux_units = 1.0 * concentration_units / unit.s  # rhs term. ~du/dt

        # Use the uninitialized unit_scale_factor to get the actual units
        # this is redundant if called by __post_init__
        self.unit_scale_factor = 1.0 * unit.dimensionless
        initial_equation_units = self.equation_lambda_eval("units")

        # If unit dimensionality is not correct a parameter likely needs to be adjusted
        if self._expected_flux_units.dimensionality != initial_equation_units.dimensionality:
            logger.info(self.unit_scale_factor)
            raise ValueError(
                f"Flux {self.name} has wrong units (cannot be converted) "
                f"- expected {self._expected_flux_units}, got {initial_equation_units}."
            )
        # Fix scaling
        else:
            # Define new unit_scale_factor, and update equation_units
            # by re-evaluating the lambda expression
            self.unit_scale_factor = (
                initial_equation_units.to(self._expected_flux_units) / initial_equation_units
            )
            self.equation_units = self.equation_lambda_eval(
                "units"
            )  # these should now be the proper units

            # should be redundant with previous checks, but just in case
            assert self.unit_scale_factor.dimensionless
            assert (
                initial_equation_units * self.unit_scale_factor
            ).units == self._expected_flux_units
            assert self.equation_units == self._expected_flux_units

            # If we already have the correct units, there is no need to update the equation
            if self.unit_scale_factor.magnitude == 1.0:
                return

            logger.debug(
                f"Flux {self.name} scaled by {self.unit_scale_factor}",
                extra=dict(new_lines=[1, 0], format_type="log"),
            )
            logger.debug(f"Old flux units: {self.equation_units}", extra=dict(format_type="log"))
            logger.debug(
                f"New flux units: {self._expected_flux_units}",
                extra=dict(new_lines=[0, 1], format_type="log"),
            )
            print("")

    def _post_init_get_integration_measure(self):
        """
        Flux topologies (cf. definitions in _post_init_get_flux_topology above):
        [1d] volume:                    PDE of u
        [1d] surface:                   PDE of v
        [2d] volume_to_surface:         PDE of v
        [2d] surface_to_volume:         BC of u
        [3d] volume-surface_to_volume:  BC of u ()
        [3d] volume-volume_to_surface:  PDE of v ()

        1d means no other compartment are involved, so the integration
        measure is the volume of the compartment
        2d/3d means two/three compartments are involved, so the
        integration measure is the intersection between all compartments
        """

        if self.topology in ["volume", "surface"]:
            self.measure = self.destination_compartment.mesh.dx
            self.measure_units = self.destination_compartment.measure_units
        elif self.topology in [
            "volume_to_surface",
            "surface_to_volume",
            "volume-volume_to_surface",
            "volume-surface_to_volume",
        ]:
            # intersection of this surface with boundary of source volume(s)
            logger.debug(
                "DEBUGGING INTEGRATION MEASURE (only fully defined domains are enabled for now)"
            )
            self.measure = self.surface.mesh.dx
            self.measure_units = self.surface.compartment_units**self.surface.dimensionality

    # We define this as a property so that it is automatically updated

    @property
    def equation_variables(self):
        variables = {
            variable.name: variable.dolfin_quantity
            for variable in {**self.parameters, **self.species}.values()
        }
        variables.update({"unit_scale_factor": self.unit_scale_factor})
        return variables

    def equation_lambda_eval(self, input_type="quantity"):
        """Evaluates the equation lambda function using either the quantity
        (value * units), the value, or the units.
        The values and units are evaluated separately and then combined
        because some expressions don't work well
        with pint quantity types.
        """
        # This is an attempt to make the equation lambda work with pint quantities
        # note - throws an error when it doesn't return a float
        # (happens when it returns 0 from sign function, for instance)
        self._equation_quantity = self.equation_lambda(**self.equation_variables)
        if input_type == "quantity":
            return self._equation_quantity
        elif input_type == "value":
            return self._equation_quantity.magnitude
        elif input_type == "units":
            return unit_to_quantity(self._equation_quantity.units)

    # Seems like setting this as a @property doesn't cause fenics to recompile

    @property
    def form(self):
        """-1 factor because terms are defined as if they were on the
        lhs of the equation :math:`F(u;v)=0`"""
        return (
            d.Constant(-1)
            * self.equation_lambda_eval(input_type="value")
            * self.destination_species.v
            * self.measure
        )

    @property
    def scalar_form(self):
        """
        Defines scalar form for given flux.
        If the destination species is a vector function,
        the assembled form will be a vector of size NDOF.
        """
        return (
            d.Constant(-1)
            * self.equation_lambda_eval(input_type="value")
            * self.destination_species.vscalar
            * self.measure
        )

    @property
    def assembled_flux(self):
<<<<<<< HEAD
        """
        Attempt to convert flux units to molecules_per_second for printing.
        """
=======
        """Attempt to convert flux units to molecules_per_second for printing."""
>>>>>>> 10978d10
        try:
            self._assembled_flux = -1 * (
                d.assemble(self.scalar_form).sum() * self.equation_units * self.measure_units
            ).to(unit.molecule / unit.s)
        except Exception:
            self._assembled_flux = -1 * (
                d.assemble(self.scalar_form).sum() * self.equation_units * self.measure_units
            )
        return self._assembled_flux

    def _post_init_get_is_linear_comp(self):
        """
<<<<<<< HEAD
        If the flux is linear in terms of a compartment vector (e.g. dj/du['pm']),
        then sets self.is_lienar_wrt_comp[comp_name] to True
=======
        If the flux is linear in terms of a compartment vector (e.g.
        :code:`dj/du['pm']`),
        then sets :code:`self.is_lienar_wrt_comp[comp_name]` to True
>>>>>>> 10978d10
        """
        umap = {}

        for species_name, species in self.species.items():
            comp_name = species.compartment_name
            umap.update({species_name: "u" + comp_name})

        uset = set(umap.values())
        new_eqn = self.equation.subs(umap)

        for comp_name in self.compartments.keys():
            d_new_eqn = sym.diff(new_eqn, "u" + comp_name, 1)
            d_new_eqn_species = {str(x) for x in d_new_eqn.free_symbols}
            self.is_linear_wrt_comp[comp_name] = uset.isdisjoint(d_new_eqn_species)


class FormContainer(ObjectContainer):
    def __init__(self):
        super().__init__(Form)

        self.properties_to_print = ["form", "form_type", "_compartment_name"]

    def print(self, tablefmt="fancy_grid", properties_to_print=None):
        for f in self:
            f.integrals
        super().print(tablefmt, self.properties_to_print)


@dataclass
class Form(ObjectInstance):
    """
    form_type:
    'mass': transient/mass form (holds time derivative)
    'diffusion'
    'domain_reaction'
    'boundary_reaction'

    Differentiating using ufl doesn't seem to get it right when
    using vector functions. Luckily we have all fluxes as sympy objects
    and mass/diffusive forms are always linear w.r.t components.
    """

    name: str
    form_: ufl.Form
    species: Species
    form_type: str
    units: pint.Unit
    is_lhs: bool
    linear_wrt_comp: dict = dataclasses.field(default_factory=dict)
    form_scaling: float = 1.0

    def set_scaling(self, form_scaling=1.0, print_scaling=True):
        self.form_scaling = form_scaling
        self.form_scaling_dolfin_constant.assign(self.form_scaling)
        if print_scaling:
            logger.info(
                f"Form scaling for form {self.name} set to {self.form_scaling}",
                extra=dict(format_type="log"),
            )

    @property
    def form(self):
        return self.form_scaling_dolfin_constant * self.form_

    @property
    def lhs(self):
        if self.is_lhs:
            return self.form
        else:
            return d.Constant(-1) * self.form

    @property
    def rhs(self):
        if self.is_lhs:
            return d.Constant(-1) * self.form
        else:
            return self.form

    def __post_init__(self):
        self.compartment = self.species.compartment
        self._compartment_name = self.compartment.name

        self.form_scaling_dolfin_constant = d.Constant(self.form_scaling)

        self._convert_pint_quantity_to_unit()
        self._check_input_type_validity()
        self._convert_pint_unit_to_quantity()

    @property
    def integrals(self):
        self._integrals = self.form.integrals()
        return self._integrals


def empty_sbmodel():
<<<<<<< HEAD
    "Initialize empty containers (pc, sc, cc, and rc)"
=======
    """Initialize empty containers (pc, sc, cc, and rc)"""
>>>>>>> 10978d10
    pc = ParameterContainer()
    sc = SpeciesContainer()
    cc = CompartmentContainer()
    rc = ReactionContainer()
    return pc, sc, cc, rc


def sbmodel_from_locals(local_values):
<<<<<<< HEAD
    """
    Assemble containers from local variables
    """
=======
    """Assemble containers from local variables"""
>>>>>>> 10978d10
    # FIXME: Add typing
    # Initialize containers
    pc, sc, cc, rc = empty_sbmodel()
    parameters = [x for x in local_values if isinstance(x, Parameter)]
    species = [x for x in local_values if isinstance(x, Species)]
    compartments = [x for x in local_values if isinstance(x, Compartment)]
    reactions = [x for x in local_values if isinstance(x, Reaction)]
    # we just reverse the list so that the order is the same as how they were defined
    parameters.reverse()
    species.reverse()
    compartments.reverse()
    reactions.reverse()
    pc.add(parameters)
    sc.add(species)
    cc.add(compartments)
    rc.add(reactions)
    return pc, sc, cc, rc<|MERGE_RESOLUTION|>--- conflicted
+++ resolved
@@ -1,9 +1,4 @@
-<<<<<<< HEAD
-"""
-Classes for parameters, species, compartments, reactions, fluxes, and forms.
-=======
 """Classes for parameters, species, compartments, reactions, fluxes, and forms.
->>>>>>> 10978d10
 Model class contains functions to efficiently solve a system.
 """
 import dataclasses
@@ -82,37 +77,21 @@
 
     @property
     def items(self):
-<<<<<<< HEAD
-        "Return all items in container"
-=======
         """Return all items in container"""
->>>>>>> 10978d10
         return self.Dict.items()
 
     @property
     def values(self):
-<<<<<<< HEAD
-        "Return all Dict values"
-        return self.Dict.values()
-
-    def __iter__(self):
-        "Iteratively return Dict values"
-=======
         """Return all Dict values"""
         return self.Dict.values()
 
     def __iter__(self):
         """Iteratively return Dict values"""
->>>>>>> 10978d10
         return iter(self.Dict.values())
 
     @property
     def keys(self):
-<<<<<<< HEAD
-        "Return all Dict keys"
-=======
         """Return all Dict keys"""
->>>>>>> 10978d10
         return self.Dict.keys()
 
     @property
@@ -132,11 +111,7 @@
         self.Dict[key] = newvalue
 
     def add(self, *data):
-<<<<<<< HEAD
-        "Add data to object container"
-=======
         """Add data to object container"""
->>>>>>> 10978d10
         if len(data) == 1:
             data = data[0]
             # Adding in the ObjectInstance directly
@@ -167,11 +142,7 @@
             self[obj.name] = obj
 
     def remove(self, name):
-<<<<<<< HEAD
-        "Remove data from object container"
-=======
         """Remove data from object container"""
->>>>>>> 10978d10
         if type(name) != str:
             raise TypeError("Argument must be the name of an object [str] to remove.")
         self.Dict.pop(name)
@@ -230,11 +201,7 @@
     ):
         """
         Print object properties in latex format.
-<<<<<<< HEAD
-        Requires latex packages \siunitx and \longtable
-=======
         Requires latex packages :code:`\siunitx` and :code:`\longtable`
->>>>>>> 10978d10
         """
 
         df = self.get_pandas_dataframe_formatted(
@@ -265,11 +232,7 @@
         max_col_width=50,
         sig_figs=2,
     ):
-<<<<<<< HEAD
-        "Get formatted pandas dataframe for printing object properties."
-=======
         """Get formatted pandas dataframe for printing object properties."""
->>>>>>> 10978d10
         # Get the pandas dataframe with the properties we want to print
         if properties_to_print is not None:
             if not isinstance(properties_to_print, list):
@@ -302,11 +265,7 @@
         max_col_width=50,
         sig_figs=2,
     ):
-<<<<<<< HEAD
-        "Print object properties to file and/or terminal."
-=======
         """Print object properties to file and/or terminal."""
->>>>>>> 10978d10
 
         df = self.get_pandas_dataframe_formatted(
             properties_to_print=properties_to_print,
@@ -403,11 +362,7 @@
         return pandas.Series(dict_to_convert, name=self.name)
 
     def print(self, properties_to_print=None):
-<<<<<<< HEAD
-        "Print properties in current object instance."
-=======
         """Print properties in current object instance."""
->>>>>>> 10978d10
         if rank == root:
             logger.info("Name: " + self.name)
             # if a custom list of properties to print is provided, only use those
@@ -461,30 +416,28 @@
     Parameter objects contain information for the various parameters involved in reactions,
     such as binding rates and dissociation constants.
     A Parameter object that is constant over time and space is initialized by calling
-    param_var = Parameter(name, value, unit, group (opt), notes (opt), use_preintegration (opt))
-    where
-<<<<<<< HEAD
-=======
-
->>>>>>> 10978d10
-    * name: string naming the parameter
-    * value: value of the given parameter
-    * unit: units associated with given value
-    * group (optional): string placing this parameter in a designated group;
+
+    .. code:: python
+
+    param_var = Parameter(
+        name, value, unit, group (opt), notes (opt),
+        use_preintegration (opt)
+        )
+
+    Args:
+        name: string naming the parameter
+        value: value of the given parameter
+        unit: units associated with given value
+        group (optional): string placing this parameter in a designated group;
              for organizational purposes when there are multiple reaction modules
-    * notes (optional): string related to this parameter
-    * use_preintegration (optional): not applicable for constant parameter
+        notes (optional): string related to this parameter
+        use_preintegration (optional): not applicable for constant parameter
 
     To initialize a parameter object that varies over time, you can either
     specify a string that gives the parameter as a function of time (t)
     or load data from a .txt file.
 
     To load from a string expression, call:
-<<<<<<< HEAD
-    param_var = Parameter.from_expression(name, sym_expr, unit, preint_sym_expr (opt), group (opt),
-                                          notes (opt), use_preintegration (opt))
-    Inputs are the same as described above, except:
-=======
 
     .. code:: python
 
@@ -495,20 +448,15 @@
 
     Inputs are the same as described above, except:
 
->>>>>>> 10978d10
-    * sym_expr: string specifying an expression, "t" should be the only free variable
-    * preint_sym_expr (optional): string giving the integral of the expression; if not given
+    Args:
+        sym_expr: string specifying an expression, "t" should be the only free variable
+        preint_sym_expr (optional): string giving the integral of the expression; if not given
                                   and use_preintegration is true, then sympy tries to integrate
                                   using sympy.integrate()
-    * use_preintegration (optional):  use preintegration in solution process if
+        use_preintegration (optional):  use preintegration in solution process if
                                      "use_preintegration" is true (defaults to false)
 
     To load parameter over time from a .txt file, call:
-<<<<<<< HEAD
-    param_var = Parameter.from_file(name, sampling_file, unit, group (opt),
-                                          notes (opt), use_preintegration (opt))
-    Inputs are the same as described above, except:
-=======
 
     .. code:: python
 
@@ -519,10 +467,10 @@
 
     Inputs are the same as described above, except:
 
->>>>>>> 10978d10
-    * sampling_file: name of text file giving parameter data in two columns (comma-separated) -
+    Args:
+        sampling_file: name of text file giving parameter data in two columns (comma-separated) -
                      first column is time (starting with t=0.0) and second is parameter values
-    * use_preintegration (optional):  use preintegration in solution process if
+        use_preintegration (optional):  use preintegration in solution process if
                                      "use_preintegration" is true (defaults to false),
                                      uses sci.integrate.cumtrapz for numerical integration
     """
@@ -556,11 +504,7 @@
 
     @classmethod
     def from_dict(cls, input_dict):
-<<<<<<< HEAD
-        "Read parameter object from Dict"
-=======
         """Read parameter object from Dict"""
->>>>>>> 10978d10
         parameter = cls(input_dict["name"], input_dict["value"], input_dict["unit"])
         for key, val in input_dict.items():
             setattr(parameter, key, val)
@@ -569,8 +513,9 @@
 
     @classmethod
     def from_file(cls, name, sampling_file, unit, group="", notes="", use_preintegration=False):
-        """Load in a purely time-dependent scalar function from data
-        Data needs to be read in from a .txt file with two columns
+        """ "
+        Load in a purely time-dependent scalar function from data
+        Data needs to be read in from a text file with two columns
         where the first column is time (first entry must be 0.0)
         and the second column is the parameter values.
         Columns should be comma-separated.
@@ -603,6 +548,7 @@
             parameter.preint_sampling_data = preint_sampling_data
 
         # initialize instance
+        parameter.sampling_file = sampling_file
         parameter.sampling_data = sampling_data
         parameter.is_time_dependent = True
         parameter.is_space_dependent = False  # not supported yet
@@ -626,11 +572,7 @@
         notes="",
         use_preintegration=False,
     ):
-<<<<<<< HEAD
-        "Use sympy to parse time-dependent expression for parameter"
-=======
         """Use sympy to parse time-dependent expression for parameter"""
->>>>>>> 10978d10
         # Parse the given string to create a sympy expression
         if isinstance(sym_expr, str):
             sym_expr = parse_expr(sym_expr)
@@ -733,11 +675,7 @@
         return self._quantity
 
     def check_validity(self):
-<<<<<<< HEAD
-        "Confirm that time-dependent parameter is defined in terms of time"
-=======
         """Confirm that time-dependent parameter is defined in terms of time"""
->>>>>>> 10978d10
         if self.is_time_dependent:
             if all(
                 [x in ("", None) for x in [self.sampling_file, self.sym_expr, self.preint_sym_expr]]
@@ -796,22 +734,6 @@
     """
     Each Species object contains information for one state variable in the model
     (can be a molecule, receptor open probability, membrane voltage, etc.)
-<<<<<<< HEAD
-    Species object is initialized by calling:
-    species_var = Species(name, initial_condition, concentration_units,
-                          D, diffusion_units, compartment_name, group (opt))
-    where
-    * name: string naming the species
-    * conc_init: initial concentration for this species
-                  (can be an expression given by a string to be parsed by sympy -
-                  the only unknowns in the expression should be x, y, and z)
-    * conc_units: concentration units for this species
-    * D: diffusion coefficient value
-    * diffusion_units: units for diffusion coefficient
-    * compartment_name: each species should be assigned to a single compartment
-    * group (optional): for larger models, specifies a group of species this belongs to;
-                        for organizational purposes when there are multiple reaction modules
-=======
 
     Args:
         name: string naming the species
@@ -833,7 +755,6 @@
             name, initial_condition, concentration_units,
             D, diffusion_units, compartment_name, group (opt)
         )
->>>>>>> 10978d10
     """
 
     name: str
@@ -859,11 +780,7 @@
 
     @classmethod
     def from_dict(cls, input_dict):
-<<<<<<< HEAD
-        "Load Species object from Dict"
-=======
         """Load Species object from Dict"""
->>>>>>> 10978d10
         return cls(**input_dict)
 
     def __post_init__(self):
@@ -904,13 +821,8 @@
         self.check_validity()
 
     def check_validity(self):
-<<<<<<< HEAD
-        """
-        Species validity checks:
-=======
         """Species validity checks:
 
->>>>>>> 10978d10
         * Initial condition is greater than or equal to 0
         * Diffusion coefficient is greater than or equal to 0
         * Diffusion coefficient has units of length^2/time
@@ -997,18 +909,6 @@
 
 @dataclass
 class Compartment(ObjectInstance):
-<<<<<<< HEAD
-    """
-    Each Compartment object contains information describing a surface, volume, or edge
-    within the geometry of interest.
-    The object is initialized by calling:
-    compartment_var = Compartment(name, dimensionality, compartment_units, cell_marker)
-    where
-    * name: string naming the compartment
-    * dimensionality: topological dimensionality (e.g. 3 for volume, 2 for surface)
-    * compartment_units: length units for the compartment
-    * cell_marker: marker value identifying the compartment in the parent mesh
-=======
     """Each Compartment object contains information describing a surface, volume, or edge
     within the geometry of interest. The object is initialized by calling:
 
@@ -1021,7 +921,6 @@
         dimensionality: topological dimensionality (e.g. 3 for volume, 2 for surface)
         compartment_units: length units for the compartment
         cell_marker: marker value identifying the compartment in the parent mesh
->>>>>>> 10978d10
     """
 
     name: str
@@ -1061,10 +960,7 @@
     def check_validity(self):
         """
         Compartment validity checks:
-<<<<<<< HEAD
-=======
-
->>>>>>> 10978d10
+
         * Compartment dimensionality is 1,2, or 3
         * Compartment units are of type "length"
         """
@@ -1167,50 +1063,6 @@
     """
     A Reaction object contains information on a single biochemical interaction
     between species in a single compartment or across multiple compartments.
-<<<<<<< HEAD
-    The Reaction object is initialized by calling:
-    reaction_name = Reaction(name, lhs, rhs, param_map
-                         eqn_f_str (opt), eqn_r_str (opt), reaction_type (opt), species_map (opt),
-                         explicit_restriction_to_domain (opt), group (opt), flux_scaling (opt))
-    required arguments:
-    * name: string naming the parameter (should match variable name "param_name")
-    * lhs: list of strings specifying the reactants for this reaction
-    * rhs: list of strings specifying the products for this reaction
-         ***NOTE: the lists "lhs" and "rhs" determine the stoichiometry of the reaction;
-           for instance, if two A's react to give one B, the reactants list would be ["A","A"],
-           and the products list would be ["B"]
-    * param_map: relationship between the parameters specified in the reaction string
-      and those given in the parameter container. By default, the reaction parameters are
-      "kon" and "koff" when a system obeys simple mass action.
-      If the forward rate is given by a parameter "k1" and the reverse rate is given by "k2",
-      then param_map = {"kon":"k1", "koff":"k2"}
-
-    optional arguments:
-    * eqn_f_str: For systems not obeying simple mass action,
-      this string specifies the forward reaction rate By default,
-      this string is "kon*{all reactants multiplied together}"
-    * eqn_r_str: For systems not obeying simple mass action,
-      this string specifies the reverse reaction rate
-      By default, this string is "koff*{all products multiplied together}"
-    * reaction_type: either "custom" or "mass_action" (default is "mass_action")
-      [never a required argument]
-    * species_map: same format as param_map;
-      only required if the species name in the reaction string
-      do not match the species names given in the species container
-    * explicit_restriction_to_domain: string specifying where the reaction occurs;
-      required if the reaction is not constrained by the reaction string
-      (e.g., if production occurs only at the boundary,
-      but the species being produced exists through the entire volume)
-    * group: string placing this reaction in a reaction group;
-      for organizational purposes when there are multiple reaction modules
-    * flux_scaling: in certain cases, a given reactant or product
-      may experience a scaled flux (for instance, if we assume that
-      some of the molecules are immediately sequestered after the reaction);
-      in this case, to signify that this flux should be rescaled, we specify
-      "flux_scaling = {scaled_species: scale_factor}",
-      where scaled_species is a string specifying the species to be scaled and
-      scale_factor is a number specifying the rescaling factor
-=======
 
     Args:
         name: string naming the parameter (should match variable name "param_name")
@@ -1260,7 +1112,6 @@
                 eqn_f_str (opt), eqn_r_str (opt), reaction_type (opt), species_map (opt),
                 explicit_restriction_to_domain (opt), group (opt), flux_scaling (opt)
             )
->>>>>>> 10978d10
     """
 
     name: str
@@ -1319,10 +1170,7 @@
     def check_validity(self):
         """
         Reaction validity checks:
-<<<<<<< HEAD
-=======
-
->>>>>>> 10978d10
+
         * LHS (reactants) and RHS (products) are specified as lists of strings
         * param_map must be specified as a dict of "str:str"
         * If given, species_map must be specified as a dict of "str:str"
@@ -1367,13 +1215,8 @@
         """
         Convert reactions to fluxes -
         in general, for each product and each reactant there are two fluxes,
-<<<<<<< HEAD
-        one forward flux (dictated by self.eqn_f_str)
-        and one reverse flux (dictated by self.eqn_r_str),
-=======
         one forward flux (dictated by :code:`self.eqn_f_str`)
         and one reverse flux (dictated by :code:`self.eqn_r_str`),
->>>>>>> 10978d10
         stoichiometry is dictated by the number of times a given species occurs on the lhs or rhs
         """
         logger.debug(f"Getting fluxes for reaction {self.name}", extra=dict(format_type="log"))
@@ -1434,17 +1277,10 @@
 
 @dataclass
 class Flux(ObjectInstance):
-<<<<<<< HEAD
-    """
-    Flux objects are created from reaction objects and should not be
-    explicitly initialized by the user.
-    Each flux object contains:
-=======
     """Flux objects are created from reaction objects and should not be
     explicitly initialized by the user.
     Each flux object contains:
 
->>>>>>> 10978d10
     * name: string (created as reaction name + species name + (f) or (r))
     * destination_species: flux increases or decreases this species
     * equation: directionality * stoichiometry * reaction string
@@ -1733,13 +1569,7 @@
 
     @property
     def assembled_flux(self):
-<<<<<<< HEAD
-        """
-        Attempt to convert flux units to molecules_per_second for printing.
-        """
-=======
         """Attempt to convert flux units to molecules_per_second for printing."""
->>>>>>> 10978d10
         try:
             self._assembled_flux = -1 * (
                 d.assemble(self.scalar_form).sum() * self.equation_units * self.measure_units
@@ -1752,14 +1582,9 @@
 
     def _post_init_get_is_linear_comp(self):
         """
-<<<<<<< HEAD
-        If the flux is linear in terms of a compartment vector (e.g. dj/du['pm']),
-        then sets self.is_lienar_wrt_comp[comp_name] to True
-=======
         If the flux is linear in terms of a compartment vector (e.g.
         :code:`dj/du['pm']`),
         then sets :code:`self.is_lienar_wrt_comp[comp_name]` to True
->>>>>>> 10978d10
         """
         umap = {}
 
@@ -1855,11 +1680,7 @@
 
 
 def empty_sbmodel():
-<<<<<<< HEAD
-    "Initialize empty containers (pc, sc, cc, and rc)"
-=======
     """Initialize empty containers (pc, sc, cc, and rc)"""
->>>>>>> 10978d10
     pc = ParameterContainer()
     sc = SpeciesContainer()
     cc = CompartmentContainer()
@@ -1868,13 +1689,7 @@
 
 
 def sbmodel_from_locals(local_values):
-<<<<<<< HEAD
-    """
-    Assemble containers from local variables
-    """
-=======
     """Assemble containers from local variables"""
->>>>>>> 10978d10
     # FIXME: Add typing
     # Initialize containers
     pc, sc, cc, rc = empty_sbmodel()
